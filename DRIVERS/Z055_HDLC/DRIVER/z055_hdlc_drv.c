/*********************  P r o g r a m  -  M o d u l e ***********************/
/*!
 *        \file  z055_hdlc_drv.c
 *      Project: Z055_HDLC Linux native driver with IP/PPP stack integration
 *
 *      \author: christian.schuster@men.de
 *
 *       \brief  Linux native device driver for MEN Z055_HDLC FPGA core
 *
 *               Derived from synclink.c written by Paul Fulghum
*
 *               This driver is intended for use in synchronous HDLC mode.
 *
 *               When operating in synchronous mode, each call to z055_write()
 *               contains exactly one complete HDLC frame.
 *
 *               Synchronous receive data is reported as complete frames.
 *               To accomplish this, the TTY flip buffer is bypassed (too
 *               small to hold largest frame and may fragment frames) and
 *               the line discipline receive entry point is called directly.
 *
 *     Required:  -
 *     Switches:  -
 *
 *
 *---------------------------------------------------------------------------
 * Copyright 2004-2020, MEN Mikro Elektronik GmbH
 ****************************************************************************/

 /*
 * This program is free software: you can redistribute it and/or modify
 * it under the terms of the GNU General Public License as published by
 * the Free Software Foundation, either version 2 of the License, or
 * (at your option) any later version.
 *
 * This program is distributed in the hope that it will be useful,
 * but WITHOUT ANY WARRANTY; without even the implied warranty of
 * MERCHANTABILITY or FITNESS FOR A PARTICULAR PURPOSE.  See the
 * GNU General Public License for more details.
 *
 * You should have received a copy of the GNU General Public License
 * along with this program.  If not, see <http://www.gnu.org/licenses/>.
 */

#define VERSION(ver,rel,seq) (((ver)<<16) | ((rel)<<8) | (seq))
#if defined(__i386__)
#  define BREAKPOINT() asm("   int $3");
#else
#  define BREAKPOINT() { }
#endif

#define Z055_MAX_DEVICES    10


#include <linux/version.h>
#include <linux/module.h>
#include <linux/errno.h>
#include <linux/signal.h>
#include <linux/sched.h>
#include <linux/timer.h>
#include <linux/interrupt.h>
#include <linux/pci.h>
#include <linux/tty.h>
#include <linux/tty_flip.h>
#include <linux/serial.h>
#include <linux/major.h>
#include <linux/string.h>
#include <linux/fcntl.h>
#include <linux/ptrace.h>
#include <linux/ioport.h>
#include <linux/mm.h>
#include <linux/slab.h>

#include <linux/netdevice.h>

#include <linux/vmalloc.h>
#include <linux/init.h>
#include <asm/serial.h>

#include <linux/delay.h>
#include <linux/ioctl.h>

#include <asm/io.h>
#include <asm/irq.h>
#include <asm/bitops.h>
#include <asm/types.h>
#include <linux/termios.h>
#include <linux/workqueue.h>

#include <MEN/men_chameleon.h>
#include "z055_hdlc_int.h"

#define GET_USER(error,value,addr) error = get_user(value,addr)
#define COPY_FROM_USER(error,dest,src,size) error = copy_from_user(dest,src,size) ? -EFAULT : 0
#define PUT_USER(error,value,addr) error = put_user(value,addr)
#define COPY_TO_USER(error,dest,src,size) error = copy_to_user(dest,src,size) ? -EFAULT : 0

#if LINUX_VERSION_CODE < VERSION(4,10,0)
#include <asm/uaccess.h>
#else
#include <linux/uaccess.h>
#endif

#include <generated/autoconf.h>

#define RCLRVALUE 0xffff

Z055_PARAMS G_default_params    = {
	Z055_MODE_HDLC,                 /* unsigned long mode */
	HDLC_FLAG_TXIDLE_FLAGS,         /* unsigned long flags; */
	HDLC_ENCODING_MANCHESTER_NRZI,  /* unsigned char encoding; */
	256000,                         /* unsigned long baud_rate */
	0xff,                           /* unsigned char comp_addr */
	0xff,                           /* unsigned char comp_broadc */
	0xff,                           /* unsigned char addr_mask */
	0xff,                           /* unsigned char broadc_mask */
	HDLC_CRC_CCITT,                 /* unsigned char crc_mode */
	HDLC_PREAMBLE_PATTERN_NONE,     /* unsigned char preamble */
	HDLC_FULL_DUPLEX                /* unsigned char half_duplex */
};

void z055_hw_DisableMasterIrqBit( struct Z055_STRUCT *info );
void z055_hw_EnableMasterIrqBit( struct Z055_STRUCT *info    );
void z055_hw_EnableInterrupts( struct Z055_STRUCT *info, u16 IrqMask );
void z055_hw_DisableInterrupts( struct Z055_STRUCT *info, u16 IrqMask );
void z055_hw_ClearIrqPendingBits( struct Z055_STRUCT *info, u16 IrqMask );

#define z055_hw_EnableInterrupts( a, b ) \
	Z055_OUTREG( (a), Z055_IER, \
				 (Z055_INREG( (a), Z055_IER ) | (b) | Z055_IER_GIRQEN ) )

#define z055_hw_DisableInterrupts( a, b ) \
	Z055_OUTREG( (a), Z055_IER, \
				(Z055_INREG( (a), Z055_IER) & ~(b)) )

#define z055_hw_EnableMasterIrqBit(a) \
	Z055_OUTREG( (a), Z055_IER, (Z055_INREG( (a), Z055_IER ) | Z055_IER_GIRQEN) )

#define z055_hw_DisableMasterIrqBit(a) \
	Z055_OUTREG( (a), Z055_IER, (Z055_INREG( (a), Z055_IER ) & ~Z055_IER_GIRQEN))

#define z055_hw_ClearIrqPendingBits( a, b ) \
	Z055_OUTREG( (a), Z055_IRQR, (b) )

/* Transmit status Bits in Transmit Control status Register (TCSR) */
/* and Transmit Interrupt Control Register (TICR) (except BIT2, BIT0) */


#define DISABLE_UNCONDITIONAL    0
#define ENABLE_UNCONDITIONAL     1
#define z055_hw_EnableTransmitter(a,b) \
	Z055_OUTREG( (a), Z055_HCR, ((Z055_INREG((a), Z055_HCR) & 0xffef) | (b) << 4) )
#define z055_hw_EnableReceiver(a,b) \
	Z055_OUTREG( (a), Z055_HCR, ((Z055_INREG((a), Z055_HCR) & 0xfffe) | (b)) )

static void z055_hw_start_receiver( struct Z055_STRUCT *info );
static void z055_hw_stop_receiver( struct Z055_STRUCT *info );

static void z055_hw_start_transmitter( struct Z055_STRUCT *info );
static void z055_hw_stop_transmitter( struct Z055_STRUCT *info );
static void z055_hw_set_txidle( struct Z055_STRUCT *info );
void z055_hw_load_txfifo( struct Z055_STRUCT *info );

static void z055_hw_enable_brgen( struct Z055_STRUCT *info, u32 DataRate   );
static void z055_hw_enable_loopback( struct Z055_STRUCT *info, int enable );

static void z055_hw_get_serial_signals( struct Z055_STRUCT *info );
static void z055_hw_set_serial_signals( struct Z055_STRUCT *info );

static void z055_hw_reset( struct Z055_STRUCT *info );

static void z055_hw_set_sync_mode( struct Z055_STRUCT *info );
static void z055_hw_set_sdlc_mode( struct Z055_STRUCT *info );

void z055_hw_loopback_frame( struct Z055_STRUCT *info );

#if LINUX_VERSION_CODE < VERSION(4,15,0)
static void z055_tx_timeout(unsigned long context);
#else
static void z055_tx_timeout(struct timer_list *t);
#endif

static int z055_ioctl_common(struct Z055_STRUCT *info, unsigned int cmd, unsigned long arg);
static int z055_tty_install(struct tty_driver *driver, struct tty_struct *tty);

static unsigned int z055_hw_get_modem_info(struct Z055_STRUCT * info);

/*
 * Defines a BUS descriptor value for the PCI adapter
 * local bus address ranges.
 */

#define BUS_DESCRIPTOR( WrHold, WrDly, RdDly, Nwdd, Nwad, Nxda, Nrdd, Nrad ) \
(0x00400020 + \
((WrHold) << 30) + \
((WrDly)  << 28) + \
((RdDly)  << 26) + \
((Nwdd)   << 20) + \
((Nwad)   << 15) + \
((Nxda)   << 13) + \
((Nrdd)   << 11) + \
((Nrad)   <<  6) )

static void z055_trace_block(struct Z055_STRUCT *info,const char* data, int count, int xmit);

/*
 * Adapter diagnostic routines
 */
static BOOLEAN z055_register_test( struct Z055_STRUCT *info );
static int z055_adapter_test( struct Z055_STRUCT *info );

/*
 * device and resource management routines
 */
static int z055_claim_resources(struct Z055_STRUCT *info);
static void z055_release_resources(struct Z055_STRUCT *info);
static void z055_add_device(struct Z055_STRUCT *info);
struct Z055_STRUCT* z055_allocate_device(void);

/*
 * buffer manipulation functions.
 */
static void z055_reset_rx_buffers( struct Z055_STRUCT *info );
static void z055_load_tx_buffer( struct Z055_STRUCT *info, const char *Buffer, unsigned int BufferSize);

static int z055_alloc_rtxbuffer_memory( struct Z055_STRUCT *info,
								 struct RXTX_BUFFER_QUEUE_S *queue);
static void z055_free_rtxbuffer_memory( struct Z055_STRUCT *info,
								 struct RXTX_BUFFER_QUEUE_S *queue);

/*
 * Bottom half interrupt handlers
 */
static void z055_bh_handler(struct work_struct *work);
static void z055_bh_receive(struct Z055_STRUCT *info);
static void z055_bh_transmit(struct Z055_STRUCT *info);
static void z055_bh_status(struct Z055_STRUCT *info);

/*
 * Interrupt handler routines and dispatch table.
 */
static void z055_isr_transmit( struct Z055_STRUCT *info );
static void z055_isr_receive_data( struct Z055_STRUCT *info );
static void z055_isr_receive_status( struct Z055_STRUCT *info );
static void z055_isr_misc( struct Z055_STRUCT *info );

/*
 * ioctl call handlers
 */
static int tiocmget(struct tty_struct *tty);
static int tiocmset(struct tty_struct *tty, unsigned int set, unsigned int clear);
static int z055_get_stats(struct Z055_STRUCT *info,
						  struct Z055_ICOUNT *user_icount);
static int z055_get_params(struct Z055_STRUCT *info,
						   Z055_PARAMS *user_params);
static int z055_set_params(struct Z055_STRUCT   * info,
						   Z055_PARAMS *new_params);
static int z055_get_txidle(struct Z055_STRUCT *info, int*idle_mode);
static int z055_set_txidle(struct Z055_STRUCT *info, int idle_mode);
static int z055_txenable(struct Z055_STRUCT *info, int enable);
static int z055_txabort(struct Z055_STRUCT *info);
static int z055_rxenable(struct Z055_STRUCT *info, int enable);
static int z055_wait_event(struct Z055_STRUCT *info, int *mask);

#define jiffies_from_ms(a) ((((a) * HZ)/1000)+1)

/*
 * Global linked list of Z55 devices
 */
struct Z055_STRUCT *G_z055_device_list;
static int G_z055_device_count;

/*
 * Set this param to non-zero to load eax with the
 * .text section address and breakpoint on module load.
 * This is useful for use with gdb and add-symbol-file command.
 */
static int break_on_load;

/*
 * Driver major number, defaults to zero to get auto
 * assigned major number. May be forced as module parameter.
 */
static int ttymajor;

/*
 * Array of user specified options for ISA adapters.
 */
static int debug_level;
static int maxframe[Z055_MAX_DEVICES];
static int num_rxbufs[Z055_MAX_DEVICES];

static const char IdentString[]=MENT_XSTR(MAK_REVISION);

module_param(break_on_load,int,0);
module_param(ttymajor,int,0);
module_param(debug_level,int,0);
module_param_array(maxframe, int, NULL, 0);
module_param_array(num_rxbufs, int, NULL, 0);

MODULE_PARM_DESC(break_on_load, "flag, set breakpoint on module load");
MODULE_PARM_DESC(ttymajor,  "tty driver major number");
MODULE_PARM_DESC(debug_level,   "drivers debug level");
MODULE_PARM_DESC(maxframe,  "maximum framesize to allocate buffer for");
MODULE_PARM_DESC(num_rxbufs, "number of Rx Buffers to   allocate");

static char *G_driver_name = "Z055 HDLC driver";


static int z055_init_one    (CHAMELEON_UNIT_T   *chu);
static int z055_remove_one  (CHAMELEON_UNIT_T   *chu);

MODULE_LICENSE("GPL");
MODULE_VERSION(MENT_XSTR(MAK_REVISION));

static u16 G_modCodeArr[] = { CHAMELEON_16Z055_HDLC, CHAMELEON_MODCODE_END };

static CHAMELEON_DRIVER_T G_driver = {
	.name       =       "z055_hdlc",
	.modCodeArr =       G_modCodeArr,
	.probe      =       z055_init_one,
	.remove     =       z055_remove_one
};

static struct tty_driver *G_serial_driver;

/* number of characters left in xmit buffer before we ask for more */
#define WAKEUP_CHARS 256


static void z055_change_params(struct Z055_STRUCT   *info);
static void z055_wait_until_sent(struct tty_struct *tty,    int timeout);


#ifndef MIN
#define MIN(a,b)    ((a) < (b) ? (a) : (b))
#endif

/*
 * 1st function defined in .text section. Calling this function in
 * init_module() followed by a breakpoint allows a remote debugger
 * (gdb) to get the .text address for the add-symbol-file command.
 * This allows remote debugging of dynamically loadable modules.
 */
static void* z055_get_text_ptr(void);
static void* z055_get_text_ptr() {return z055_get_text_ptr;}

/*
 * G_tmp_buf is used as a temporary buffer by z055_write. We need to
 * lock it in case the COPY_FROM_USER blocks while swapping in a page,
 * and some other program tries to do a serial write at the same time.
 * Since the lock will only come under contention when the system is
 * swapping and available memory is low, it makes sense to share one
 * buffer across all the serial ioports, since it significantly saves
 * memory if large numbers of serial ports are open.
 */
static unsigned char *G_tmp_buf;

static inline int z055_paranoia_check(struct Z055_STRUCT *info,
				      char *name,
				      const char *routine)
{
#ifdef Z055_PARANOIA_CHECK
	static const char *badmagic =
		"Warning: bad magic number for Z055_STRUCT (%s) in %s\n";
	static const char *badinfo =
		"Warning: null Z055_STRUCT for (%s) in %s\n";

	if (!info) {
		printk(badinfo, name, routine);
		return 1;
	}Z055_MAGIC) {
		printk(badmagic, name, routine);
		return 1;
	}
#endif
	return 0;
}

/* z055_stop()      throttle (stop) transmitter
 *
 * Arguments:       tty pointer to tty info structure
 * Return Value:    None
 */
static void z055_stop(struct    tty_struct *tty)
{
	struct Z055_STRUCT *info    = (struct Z055_STRUCT *)tty->driver_data;
	unsigned long flags;

	if (z055_paranoia_check(info, tty->name,    "z055_stop"))
		return;

	if ( debug_level & DEBUG_LEVEL_INFO )
		printk("%s(%d): %s\n", __FUNCTION__, __LINE__, info->device_name);

	spin_lock_irqsave(&info->irq_spinlock,flags);
	if (info->tx_enabled)
		z055_hw_stop_transmitter(info);
	spin_unlock_irqrestore(&info->irq_spinlock,flags);

}   /* end of z055_stop() */

/* z055_start()     release (start) transmitter
 *
 * Arguments:       tty pointer to tty info structure
 * Return Value:    None
 */
static void z055_start(struct tty_struct    *tty)
{
	struct Z055_STRUCT *info    = (struct Z055_STRUCT *)tty->driver_data;
	unsigned long flags;

	if (z055_paranoia_check(info, tty->name,    "z055_start"))
		return;

	if ( debug_level & DEBUG_LEVEL_INFO )
		printk("z055_start(%s)\n",info->device_name);

	spin_lock_irqsave(&info->irq_spinlock,flags);
	if (!info->tx_enabled)
		z055_hw_start_transmitter(info);
	spin_unlock_irqrestore(&info->irq_spinlock,flags);

}   /* end of z055_start() */

/*
 * Bottom half work queue access functions
 */

/* z055_bh_action() Return next bottom half action to perform.
 * Return Value:    BH action code or 0 if nothing to do.
 */
int z055_bh_action(struct Z055_STRUCT   *info)
{
	unsigned long flags;
	int rc = 0;

	spin_lock_irqsave(&info->irq_spinlock,flags);

	if (info->pending_bh & BH_RECEIVE) {
		info->pending_bh &= ~BH_RECEIVE;
		rc = BH_RECEIVE;
	} else if (info->pending_bh & BH_TRANSMIT) {
		info->pending_bh &= ~BH_TRANSMIT;
		rc = BH_TRANSMIT;
	} else if (info->pending_bh & BH_STATUS) {
		info->pending_bh &= ~BH_STATUS;
		rc = BH_STATUS;
	}

	if (!rc) {
		/* Mark BH routine as complete */
		info->bh_running   = 0;
		info->bh_requested = 0;
	}

	spin_unlock_irqrestore(&info->irq_spinlock,flags);

	return rc;
}

/*
 *  Perform bottom half processing of work items queued by ISR.
 */
static void z055_bh_handler(struct work_struct *work)
{
	struct Z055_STRUCT *info = container_of(work, struct Z055_STRUCT, task);
	int action;

	if (!info)
		return;

	if ( debug_level & DEBUG_LEVEL_BH )
		printk( "%s(%d): %s entry\n", __FUNCTION__, __LINE__, info->device_name);

	info->bh_running = 1;

	while((action = z055_bh_action(info)) !=    0) {

		/* Process work item */
		if ( debug_level & DEBUG_LEVEL_BH )
			printk( "%s(%d): work item action=%d\n",
					__FUNCTION__, __LINE__, action);

		switch (action) {

		case BH_RECEIVE:
			z055_bh_receive(info);
			break;
		case BH_TRANSMIT:
			z055_bh_transmit(info);
			break;
		case BH_STATUS:
			z055_bh_status(info);
			break;
		default:
			/* unknown work item ID */
			printk("Unknown work item ID=%08X!\n", action);
			break;
		}
	}

	if ( debug_level & DEBUG_LEVEL_BH )
		printk( "%s(%d): %s exit\n", __FUNCTION__, __LINE__, info->device_name);
}

static void z055_bh_receive(struct Z055_STRUCT *info)
{
	struct tty_struct *tty = Z055_STRUCT_get_tty(info);
	unsigned long flags;
	struct tty_ldisc *ld;

	if ( debug_level & DEBUG_LEVEL_BH )
		printk( "%s(%d): %s\n", __FUNCTION__, __LINE__, info->device_name);

	/* pass frame(s) */
	while( info->rx_buffer_q.buffers_used ) {
		if ( debug_level & DEBUG_LEVEL_DATA )
			z055_trace_block( info, info->rx_buffer_q.put_buffer->buffer,
								MIN(info->rx_buffer_q.put_buffer->ccount, PAGE_SIZE),0);

		if (tty) {
			ld = tty_ldisc_ref(tty);
			if (ld) {
				if (ld->ops->receive_buf) {
					/* Call the line discipline receive callback directly. */
					struct RXTX_BUFFER_S *put_buf = info->rx_buffer_q.put_buffer;
					if ( debug_level & DEBUG_LEVEL_BH )
						printk( "%s(%d): %s frame put from buffer addr:0x%08x;"
							" count:%d; used_bufs:0x%d\n",
							__FUNCTION__, __LINE__, info->device_name,
							put_buf->buffer, put_buf->ccount,
							info->rx_buffer_q.buffers_used);
					ld->ops->receive_buf( tty,
							      info->rx_buffer_q.put_buffer->buffer,
							      NULL,
							      info->rx_buffer_q.put_buffer->ccount );
				}
				tty_ldisc_deref(ld);
			}
		}
		spin_lock_irqsave(&info->irq_spinlock,flags);
		info->rx_buffer_q.put_buffer = info->rx_buffer_q.put_buffer->next;
		info->rx_buffer_q.buffers_used--;
		spin_unlock_irqrestore(&info->irq_spinlock,flags);
	}
}

static void z055_bh_transmit(struct Z055_STRUCT *info)
{
	struct tty_struct *tty = Z055_STRUCT_get_tty(info);

	if ( debug_level & DEBUG_LEVEL_BH )
		printk( "%s(%d): entry on %s\n",
			__FUNCTION__, __LINE__, info->device_name);

	if (tty) {
		if ((tty->flags & (1 << TTY_DO_WRITE_WAKEUP)) &&
			tty->ldisc->ops->write_wakeup) {
			if ( debug_level & DEBUG_LEVEL_BH )
				printk( "%s(%d):calling ldisc.write_wakeup on %s\n",
					__FUNCTION__, __LINE__, info->device_name);
			(tty->ldisc->ops->write_wakeup)(tty);
		}
		wake_up_interruptible(&tty->write_wait);
	}
}

static void z055_bh_status(struct Z055_STRUCT *info)
{
	if ( debug_level & DEBUG_LEVEL_BH )
		printk( "%s(%d): entry on %s\n",
				__FUNCTION__, __LINE__, info->device_name);

	info->dsr_chkcount = 0;
	info->cts_chkcount = 0;
}

/* z055_isr_receive_status()
 *
 *  Service a receive status interrupt. The type of status
 *  interrupt is indicated by the state of the RCSR.
 *  This is only used for HDLC mode.
 *
 * Arguments:       info    pointer to device instance data
 * Return Value:    None
 */
static void z055_isr_receive_status( struct    Z055_STRUCT *info )
{
	u16 status = Z055_INREG(    info, Z055_IRQR );

	if ( debug_level & DEBUG_LEVEL_ISR )
		printk( "%s(%d): status=%04X\n",
				__FUNCTION__, __LINE__, status);

	if ((status & Z055_IRQR_RXINV)  |
		(status & Z055_IRQR_RXABRT) |
		(status & Z055_IRQR_RXBOVR) ) {
		if (status & Z055_IRQR_RXINV)
			info->icount.rxinv++;
		if (status & Z055_IRQR_RXABRT)
			info->icount.rxabort++;
		if (status & Z055_IRQR_RXBOVR)
			info->icount.rxbover++;
		wake_up_interruptible(&info->event_wait_q);
	}

	z055_hw_ClearIrqPendingBits( info,  Z055_IRQR_RXINV +
										Z055_IRQR_RXABRT +
										Z055_IRQR_RXBOVR );
}   /* end of z055_isr_receive_status() */

/* z055_isr_transmit()
 *
 *  Service a transmit status interrupt
 *  HDLC mode :end of transmit frame and Tx Buffer overrun
 *  Async mode:all data is sent
 *  transmit status is indicated by bits in the TCSR.
 *
 * Arguments:       info           pointer to device instance data
 * Return Value:    None
 */
static void z055_isr_transmit( struct Z055_STRUCT *info )
{
	struct tty_struct *tty = Z055_STRUCT_get_tty(info);
	u16 status = Z055_INREG( info, Z055_IRQR );

	if ( debug_level & DEBUG_LEVEL_ISR )
		printk( "%s(%d): status=%04X\n",
				__FUNCTION__, __LINE__, status);

	z055_hw_ClearIrqPendingBits( info, Z055_IRQR_TXBOVR + Z055_IRQR_TXBEPY );

	if ( status & Z055_IRQR_TXBEPY )
		info->icount.txok++;
	else if ( status & Z055_IRQR_TXBOVR )
		info->icount.txbovr++;
	else
		info->icount.txbovr++;

	info->tx_active = 0;
	info->xmit_cnt = info->xmit_head = info->xmit_tail = 0;
	del_timer(&info->tx_timer);

	if ( info->drop_rts_on_tx_done ) {
		z055_hw_get_serial_signals( info );
		if ( info->serial_signals & SerialSignal_RTS ) {
			info->serial_signals &= ~SerialSignal_RTS;
			z055_hw_set_serial_signals( info );
		}
		info->drop_rts_on_tx_done = 0;
	}
#if LINUX_VERSION_CODE < KERNEL_VERSION(5,14,0)
	if (tty && (tty->stopped || tty->hw_stopped)) {
#else
	if (tty && (tty->flow.stopped || tty->hw_stopped)) {
#endif
		z055_hw_stop_transmitter(info);
		return;
	}
	info->pending_bh |= BH_TRANSMIT;

}   /* end of z055_isr_transmit()    */


/* z055_isr_receive_data()
 *
 *  Service a receive data interrupt. This occurs
 *  when operating in asynchronous interrupt transfer mode.
 *  The receive data FIFO is flushed to the receive data buffers.
 *
 * Arguments:       info   pointer to device instance data
 * Return Value:    None
 */
static void z055_isr_receive_data( struct Z055_STRUCT *info )
{
	int cpCount, rxCount = Z055_INREG( info, Z055_RXSZR );
	u16 status   = Z055_INREG( info, Z055_IRQR ),
		z055_ier = Z055_INREG( info, Z055_IER );

	if ( debug_level & DEBUG_LEVEL_ISR )
		printk( "%s(%d):\n", __FUNCTION__, __LINE__);

	/* handle RXRCST interrupt ? */
	if( !(status & Z055_IRQR_RXBFL) && (status & Z055_IRQR_RXRCST)  ) {
		if( (z055_ier & Z055_IER_RXRCSTEN) ) {
			info->icount.rxrcst++;
			z055_hw_ClearIrqPendingBits( info,  Z055_IRQR_RXRCST );
			return;
		} else {
			return;
		}
	}

//	rxCount -= (info->params.crc_mode == HDLC_CRC_CCITT ) ? 2 : 2;
	rxCount -= 2;

	/* get Rx byte count */
	cpCount = (rxCount & 0x3) ? (rxCount & ~0x3 ) + 4 : rxCount;

	if( cpCount > info->max_frame_size ) {
		info->icount.rxlong++;
		printk( KERN_ERR "%s(%d): %s frame too big, frame discarded\n"
				"        char_count: 0x%04x; max_frame_size: 0x%04x\n",
				__FUNCTION__, __LINE__, info->device_name,
				cpCount, info->max_frame_size);
		goto isr_end;
	}

	/* check status of receive frame */
	if ( status & Z055_IRQR_RXFCSE ) {
		info->icount.rxcrc++;
		cpCount = 0;
	} else
		info->icount.rxok++;

	/* read the received frame */
	if ( debug_level & DEBUG_LEVEL_ISR )
		printk("%s(%d): %s status=%04X rxCount=%d cpCount=%d\n",
			__FUNCTION__, __LINE__, info->device_name,status,rxCount,cpCount);

	if ( cpCount ) {
		struct RXTX_BUFFER_S *get_buf = info->rx_buffer_q.get_buffer;
		/* copy adapters rx buffer to rx buffer queue */
		if ( debug_level & DEBUG_LEVEL_ISR )
			printk("%s(%d): %s receive frame: o.k.\n",
				__FUNCTION__, __LINE__, info->device_name);

		if( info->rx_buffer_q.buffers_used >= info->rx_buffer_q.num_buffers  ) {
			printk( KERN_ERR "%s(%d): %s Rx queue full, frame discarded\n",
					__FUNCTION__, __LINE__, info->device_name);
			goto isr_end;
		}

		/* get the frame from the adapters rx buffer */
		/* always copy full 32bit words. */

		Z055_INRX(info, 0, cpCount, get_buf->buffer);

		get_buf->ccount = rxCount;
		info->rx_buffer_q.get_buffer = get_buf->next;
		info->rx_buffer_q.buffers_used++;

		if ( debug_level & DEBUG_LEVEL_ISR )
			printk( "%s(%d): %s put to buf addr:0x%08x; count:%d used_bufs:%d\n",
					__FUNCTION__, __LINE__, info->device_name,
					get_buf->buffer, get_buf->ccount,
					info->rx_buffer_q.buffers_used);

		info->pending_bh |= BH_RECEIVE;
	} else {
		struct RXTX_BUFFER_S *get_buf = info->rx_buffer_q.get_buffer;

		get_buf->ccount = 0;
		info->rx_buffer_q.get_buffer = get_buf->next;
		info->rx_buffer_q.buffers_used++;

		if ( debug_level & DEBUG_LEVEL_ISR )
			printk( "%s(%d): %s empty frame put to buf addr:0x%08x;"
					" used_bufs:%d\n",
					__FUNCTION__, __LINE__, info->device_name,
					get_buf->buffer, info->rx_buffer_q.buffers_used);

		info->pending_bh |= BH_RECEIVE;
	}

isr_end:
	z055_hw_ClearIrqPendingBits( info,  Z055_IRQR_RXBFL +
										Z055_IRQR_RXRCST +
										Z055_IRQR_RXFCSE);

} /* end of z055_isr_receive_data() */

/* z055_isr_misc()
 *
 *  Service a miscellaneos interrupt source. (Handshake, ...)
 *
 * Arguments:       info        pointer to device extension (instance data)
 * Return Value:    None
 */
static void z055_isr_misc( struct Z055_STRUCT *info )
{
	u16 status = Z055_INREG(info, Z055_IRQR);

	if ( debug_level & DEBUG_LEVEL_ISR )
		printk( "%s(%d): status=%04X\n",
				__FUNCTION__, __LINE__, status);

	if ((status & Z055_IRQR_HSS)) {
		u16 hss = Z055_INREG(info, Z055_HSSR);
		if( hss & Z055_HSSR_CTS ) {
			info->input_signal_events.cts |= Z055EVENT_CTS;
			info->icount.cts++;		/* actually only when latched !!! tbd !!! */
		}
		if( hss & Z055_HSSR_DSR ) {
			info->input_signal_events.dsr |= Z055EVENT_DSR;
			info->icount.dsr++;		/* actually only when latched !!! tbd !!! */
		}
	}

	z055_hw_ClearIrqPendingBits( info, Z055_IRQR_HSS );

}   /* end of z055_isr_misc() */


/* z055_interrupt()
 *
 *  Interrupt service routine entry point.
 *
 * Arguments:
 *
 *  irq         interrupt number that caused interrupt
 *  dev_id      device ID supplied during interrupt registration
 *  regs        interrupted processor context
 *
 * Return Value: None
 */
static irqreturn_t z055_interrupt(int dummy, void *dev_id)
{

	struct Z055_STRUCT *    info;
	u16 z055_irqr, z055_ier;
	info = (struct Z055_STRUCT *)dev_id;
	if (!info)
		return IRQ_NONE;

	spin_lock(&info->irq_spinlock);

	z055_ier = Z055_INREG(info, Z055_IER);

	for(;;) {
		/* Read the interrupt vectors from hardware. */
		z055_irqr = Z055_INREG(info, Z055_IRQR);

		if ( debug_level & DEBUG_LEVEL_ISR )
			printk( "%s(%d): %s IER=0x%04X    IRQR=0x%04X\n",
					__FUNCTION__, __LINE__, info->device_name,
					z055_ier, z055_irqr);

		if ( !z055_irqr )
				break;

		/* Dispatch interrupt vector */
		if( ((z055_irqr & Z055_IRQR_RXBFL) && (z055_ier & Z055_IER_RXBFLEN)) ||
			((z055_irqr & Z055_IRQR_RXFCSE) && (z055_ier & Z055_IER_RXFCSEEN))||
			((z055_irqr & Z055_IRQR_RXRCST) && (z055_ier & Z055_IER_RXRCSTEN)) )
			 z055_isr_receive_data(info);
		else if( ((z055_irqr & Z055_IRQR_RXINV)  && (z055_ier & Z055_IER_RXINVEN)) ||
			 	 ((z055_irqr & Z055_IRQR_RXABRT) && (z055_ier & Z055_IER_RXABRTEN))||
			 	 ((z055_irqr & Z055_IRQR_RXBOVR) && (z055_ier & Z055_IER_RXBOVREN)) )
			z055_isr_receive_status(info);
		else if( ((z055_irqr & Z055_IRQR_TXBOVR) && (z055_ier & Z055_IER_TXBOVREN))||
			 	 ((z055_irqr & Z055_IRQR_TXBEPY) && (z055_ier & Z055_IER_TXBEPYEN)) )
			z055_isr_transmit(info);
		else if( ((z055_irqr & Z055_IRQR_HSS) && (z055_ier & Z055_IER_HSSEN)) )
			z055_isr_misc(info);
		else
			break; /* no enabled interrupt is triggered */

	}

	/* Request bottom half processing if there's something
	 * for it to do and the bh is not already running
	 */
	if ( info->pending_bh && !info->bh_running && !info->bh_requested ) {
		if ( debug_level & DEBUG_LEVEL_ISR )
			printk( "%s(%d): %s queueing bh task.\n",
					__FUNCTION__, __LINE__, info->device_name);
		schedule_work(&info->task);
		info->bh_requested = 1;
	}

	spin_unlock(&info->irq_spinlock);

	return IRQ_HANDLED;
}   /* end of z055_interrupt() */



/* startup()
 *
 *  Initialize and start device.
 *
 * Arguments:       info    pointer to device instance data
 * Return Value:    0 if success, otherwise error code
 */
static int startup(struct Z055_STRUCT * info)
{
	struct tty_struct *tty = Z055_STRUCT_get_tty(info);
	int retval = 0;

	if ( debug_level & DEBUG_LEVEL_INFO )
		printk( "%s(%d): %s\n",
				__FUNCTION__, __LINE__, info->device_name);

	if (tty_port_initialized(&info->port))
		return 0;

	if (!info->xmit_buf) {
		/* allocate a page of memory for a transmit buffer */
		info->xmit_buf = (unsigned char *)get_zeroed_page(GFP_KERNEL);
		if (!info->xmit_buf) {
			printk( KERN_ERR "%s(%d):%s can't allocate transmit buffer\n",
					__FUNCTION__, __LINE__, info->device_name);
			return -ENOMEM;
		}
	}

	info->pending_bh = 0;

	memset(&info->icount, 0, sizeof(info->icount));

#if LINUX_VERSION_CODE < VERSION(4,15,0)
	init_timer(&info->tx_timer);
	info->tx_timer.data = (unsigned long)info;
	info->tx_timer.function = z055_tx_timeout;
#else
	timer_setup(&info->tx_timer, z055_tx_timeout, 0);
#endif


	/* Allocate and claim adapter resources */
	retval = z055_claim_resources(info);

	/* perform existence check and diagnostics */
	if ( !retval )
		retval = z055_adapter_test(info);

	if ( retval ) {
		if (capable(CAP_SYS_ADMIN) && tty)
			set_bit(TTY_IO_ERROR, &tty->flags);
		z055_release_resources(info);
		return retval;
	}

	/* program hardware for current parameters */
	z055_change_params(info);

	if (tty)
		clear_bit(TTY_IO_ERROR, &tty->flags);

	tty_port_set_initialized(&info->port, 1);

	return 0;

}   /* end of startup() */

/* shutdown()
 *
 * Called by z055_close() and z055_hangup() to shutdown hardware
 *
 * Arguments:       info    pointer to device instance data
 * Return Value:    None
 */
static void shutdown(struct Z055_STRUCT * info)
{
	unsigned long flags;
	struct tty_struct *tty = Z055_STRUCT_get_tty(info);

	if (!tty_port_initialized(&info->port))
		return;

	if (debug_level & DEBUG_LEVEL_INFO)
		printk( "%s(%d): %s\n", __FUNCTION__, __LINE__, info->device_name );

	/* clear status wait queue because status changes */
	/* can't happen after shutting down the hardware */
	wake_up_interruptible(&info->status_event_wait_q);
	wake_up_interruptible(&info->event_wait_q);

	del_timer(&info->tx_timer);

	if (info->xmit_buf) {
		free_page((unsigned long) info->xmit_buf);
		info->xmit_buf = 0;
	}

	spin_lock_irqsave(&info->irq_spinlock,flags);
	z055_hw_DisableMasterIrqBit(info);
	z055_hw_stop_receiver(info);
	z055_hw_stop_transmitter(info);
	z055_hw_DisableInterrupts(info, Z055_IER_RXINVEN   +
									Z055_IER_RXABRTEN +
									Z055_IER_RXFCSEEN +
									Z055_IER_RXRCSTEN +
									Z055_IER_RXBOVREN +
									Z055_IER_RXBFLEN +
									Z055_IER_TXBOVREN +
									Z055_IER_TXBEPYEN  );

	if (!tty || tty_cflags(tty) & HUPCL) {
		info->serial_signals &= ~(SerialSignal_DTR + SerialSignal_RTS);
		z055_hw_set_serial_signals(info);
	}

	spin_unlock_irqrestore(&info->irq_spinlock,flags);

	z055_release_resources(info);

	if (tty)
		set_bit(TTY_IO_ERROR, &tty->flags);

	tty_port_set_initialized(&info->port, 0);

}   /* end of shutdown() */

static void z055_program_hw(struct Z055_STRUCT *info)
{
	unsigned long flags;
	struct tty_struct *tty = Z055_STRUCT_get_tty(info);
	if (debug_level & DEBUG_LEVEL_INFO)
		printk( "%s(%d):%s\n", __FUNCTION__, __LINE__, info->device_name );

	spin_lock_irqsave(&info->irq_spinlock,flags);

	z055_hw_stop_receiver(info);
	z055_hw_stop_transmitter(info);
	info->xmit_cnt = info->xmit_head = info->xmit_tail = 0;

	if ( info->params.mode == Z055_MODE_HDLC )
		z055_hw_set_sync_mode(info);

	z055_hw_set_serial_signals(info);

	info->cts_chkcount = 0;
	info->dsr_chkcount = 0;

	z055_hw_EnableInterrupts(info, Z055_IER_HSSEN );

	z055_hw_get_serial_signals(info);

	if ( tty && (tty_cflags(tty) & CREAD) )
		z055_hw_start_receiver(info);

	spin_unlock_irqrestore(&info->irq_spinlock,flags);
}

/* Reconfigure adapter based on new parameters
 */
static void z055_change_params(struct Z055_STRUCT *info)
{
	unsigned cflag;
	struct tty_struct *tty = Z055_STRUCT_get_tty(info);

	if (!tty)
		return;

	if (debug_level & DEBUG_LEVEL_INFO)
		printk( "%s(%d):%s\n", __FUNCTION__, __LINE__, info->device_name );

	cflag = tty_cflags(tty);

	/* if B0 rate (hangup) specified then negate DTR and RTS */
	/* otherwise assert DTR and RTS */
	if (cflag & CBAUD)
		info->serial_signals |= SerialSignal_RTS + SerialSignal_DTR;
	else
		info->serial_signals &= ~(SerialSignal_RTS + SerialSignal_DTR);


	/* process tty input control flags */

	info->read_status_mask = Z055_IRQR_RXBOVR;
	if (I_INPCK(tty))
		info->read_status_mask |= Z055_IRQR_RXINV |
									Z055_IRQR_RXFCSE;

	if (I_BRKINT(tty) || I_PARMRK(tty))
		info->read_status_mask |= Z055_IRQR_RXABRT;

	if (I_IGNPAR(tty))
		info->ignore_status_mask |= Z055_IRQR_RXINV |
									Z055_IRQR_RXFCSE;

	if (I_IGNBRK(tty)) {
		info->ignore_status_mask |= Z055_IRQR_RXABRT;
		/* If ignoring parity and break indicators, ignore
		 * overruns too.  (For real raw support).
		 */
		if (I_IGNPAR(tty))
			info->ignore_status_mask |= Z055_IRQR_RXBOVR;
	}

	z055_program_hw(info);

}   /* end of z055_change_params() */

/* z055_put_char()
 *
 *  Add a character to the transmit buffer.
 *
 * Arguments:       tty pointer to tty information structure
 *          ch  character to add to transmit buffer
 *
 * Return Value:    None
 */
static int z055_put_char(struct tty_struct *tty, unsigned char ch)
{
	struct Z055_STRUCT *info = (struct Z055_STRUCT *)tty->driver_data;
	int ret = 1;

	printk( "%s(%d): function not supported for device %s, ch=%d\n",
			__FUNCTION__, __LINE__, info->device_name, ch);

	return ret;
}   /* end of z055_put_char() */

/* z055_flush_chars()
 *
 * 	Enable transmitter so remaining characters in the
 * 	transmit buffer are sent.
 *
 * Arguments:       tty    pointer to tty information structure
 * Return Value:    None
 */
static void z055_flush_chars(struct tty_struct *tty)
{
	struct Z055_STRUCT *info = (struct Z055_STRUCT *)tty->driver_data;
	printk( "%s(%d): function not supported for device %s\n",
			__FUNCTION__, __LINE__, info->device_name);
}   /* end of z055_flush_chars() */

/* z055_write()
 *
 *  Send a block of data
 *
 * Arguments:
 *
 *  tty         pointer to tty information structure
 *  from_user   flag: 1 = from user process
 *  buf         pointer to buffer containing send data
 *  count       size of send data in bytes
 *
 * Return Value:    number of characters written
 */
static int z055_write(struct tty_struct *tty,
		 const unsigned char *buf, int count)
{
	int ret = 0;
	struct Z055_STRUCT *info = (struct Z055_STRUCT *)tty->driver_data;
	unsigned long flags;

	if ( debug_level & DEBUG_LEVEL_INFO )
		printk( "%s(%d): %s count=%d\n",
				__FUNCTION__, __LINE__, info->device_name, count);

	if (z055_paranoia_check(info, tty->name,    "z055_write"))
		goto cleanup;

	if (!tty || !info->xmit_buf || !G_tmp_buf)
		goto cleanup;
/*
	if ( debug_level & DEBUG_LEVEL_INFO ) {
		printk("Got Data\n");
		z055_trace_block(info, buf, 48, 1);

	}
*/
	if ( info->params.mode == Z055_MODE_HDLC )    {
		/* operating in synchronous (frame oriented) mode */

		if (info->tx_active) {
			ret = 0;
			if ( debug_level & DEBUG_LEVEL_INFO )
				printk( "%s(%d): %s tx_active in MODE_HDLC\n",
						__FUNCTION__, __LINE__, info->device_name);
			goto cleanup;
		}

		if ( debug_level & DEBUG_LEVEL_INFO )
			printk( "%s(%d): %s sync transmit accepted\n",
					__FUNCTION__, __LINE__, info->device_name);
		ret = count;
		info->xmit_cnt = count;

		z055_load_tx_buffer(info,buf,count);
			ret = count;
	} else
		printk( KERN_ERR"%s(%d): %s modes others than HDLC are not supported!\n",
				__FUNCTION__, __LINE__, info->device_name, ret);

#if LINUX_VERSION_CODE < KERNEL_VERSION(5,14,0)
	if (info->xmit_cnt && !tty->stopped && !tty->hw_stopped) {
#else
	if (info->xmit_cnt && !tty->flow.stopped && !tty->hw_stopped) {
#endif
		spin_lock_irqsave(&info->irq_spinlock,flags);
		if (!info->tx_active)
			z055_hw_start_transmitter(info);
		spin_unlock_irqrestore(&info->irq_spinlock,flags);
	}
cleanup:
	if ( debug_level & DEBUG_LEVEL_INFO )
		printk( "%s(%d): %s returning=%d\n",
			__FUNCTION__, __LINE__, info->device_name, ret);

	return ret;
}   /* end of z055_write() */

/* z055_write_room()
 *
 *  Return the count of free bytes in transmit buffer
 *
 * Arguments:       tty pointer to tty info structure
 * Return Value:    None
 */
#if LINUX_VERSION_CODE < KERNEL_VERSION(5,14,0)
static int z055_write_room(struct tty_struct *tty)
#else
static unsigned int z055_write_room(struct tty_struct *tty)
#endif
{
	struct Z055_STRUCT *info    = (struct Z055_STRUCT *)tty->driver_data;

	if (z055_paranoia_check(info, tty->name,    "z055_write_room"))
		return 0;

	if ( debug_level & DEBUG_LEVEL_INFO )
		printk( "%s(%d): %s\n", __FUNCTION__, __LINE__, info->device_name);

	if ( info->params.mode == Z055_MODE_HDLC  )    {
		/* operating in synchronous (frame oriented) mode */
		if ( info->tx_active )
			return 0;
		else
			return HDLC_MAX_FRAME_SIZE;
	} else
		return 0;

}   /* end of z055_write_room() */

/* z055_chars_in_buffer()
 *
 *  Return the count of bytes in transmit buffer
 *
 * Arguments:       tty pointer to tty info structure
 * Return Value:    None
 */
#if LINUX_VERSION_CODE < KERNEL_VERSION(5,14,0)
static int z055_chars_in_buffer(struct tty_struct *tty)
#else
static unsigned int z055_chars_in_buffer(struct tty_struct *tty)
#endif
{
	struct Z055_STRUCT *info    = (struct Z055_STRUCT *)tty->driver_data;

	if (debug_level & DEBUG_LEVEL_INFO)
		printk( "%s(%d): %s\n", __FUNCTION__, __LINE__, info->device_name );

	if (z055_paranoia_check(info, tty->name,    "z055_chars_in_buffer"))
		return 0;

	if (debug_level & DEBUG_LEVEL_INFO)
		printk( "%s(%d): %s = %d\n",
				__FUNCTION__, __LINE__, info->device_name, info->xmit_cnt );

	if ( info->params.mode == Z055_MODE_HDLC )    {
		/* operating in synchronous (frame oriented) mode */
		if ( info->tx_active )
			return info->max_frame_size;
		else
			return 0;
	} else
		return 0;
}   /* end of z055_chars_in_buffer()    */

/* z055_flush_buffer()
 *
 *  Discard all data in the send buffer nothing to do for z055 device
 *
 * Arguments:       tty pointer to tty info structure
 * Return Value:    None
 */
static void z055_flush_buffer(struct tty_struct *tty)
{
}   /* end of z055_flush_buffer() */

/* z055_send_xchar()
 *
 *  Send a high-priority XON/XOFF character
 *
 * Arguments:       tty pointer to tty info structure
 *          ch  character to send
 * Return Value:    None
 */
static void z055_send_xchar(struct tty_struct *tty, char    ch)
{
	struct Z055_STRUCT *info    = (struct Z055_STRUCT *)tty->driver_data;
	printk( "*** ERROR %s(%d): function not supported for device: %s, ch %d\n",
			 	__FUNCTION__, __LINE__, info->device_name, ch );

}   /* end of z055_send_xchar() */

/* z055_throttle()
 *
 *  Signal remote device to throttle send data (our receive data)
 *
 * Arguments:       tty pointer to tty info structure
 * Return Value:    None
 */
static void z055_throttle(struct tty_struct * tty)
{
	struct Z055_STRUCT *info    = (struct Z055_STRUCT *)tty->driver_data;
	printk( "*** ERROR %s(%d): function not supported for device: %s\n",
			 	__FUNCTION__, __LINE__, info->device_name );

}   /* end of z055_throttle() */

/* z055_unthrottle()
 *
 *  Signal remote device to stop throttling send data (our receive data)
 *
 * Arguments:       tty pointer to tty info structure
 * Return Value:    None
 */
static void z055_unthrottle(struct tty_struct * tty)
{
	struct Z055_STRUCT *info    = (struct Z055_STRUCT *)tty->driver_data;
	printk( "*** ERROR %s(%d): function not supported for device: %s\n",
			 	__FUNCTION__, __LINE__, info->device_name );

}   /* end of z055_unthrottle() */

/* z055_get_stats()
 *
 *  get the current serial parameters information
 *
 * Arguments:   info        pointer to device instance data
 *      user_icount pointer to buffer to hold returned stats
 *
 * Return Value:    0 if success, otherwise error code
 */
static int z055_get_stats(struct    Z055_STRUCT * info,
							 struct Z055_ICOUNT *user_icount)
{
	int err;

	if (debug_level & DEBUG_LEVEL_INFO)
		printk( "%s(%d): %s\n", __FUNCTION__, __LINE__, info->device_name);

	COPY_TO_USER(err,user_icount, &info->icount, sizeof(struct Z055_ICOUNT));
	if (err) {
		if ( debug_level & DEBUG_LEVEL_INFO )
			printk( "%s(%d): %s user buffer copy failed\n",
					__FUNCTION__, __LINE__, info->device_name);
		return -EFAULT;
	}

	return 0;

}   /* end of z055_get_stats() */

/* z055_get_params()
 *
 *  get the current serial parameters information
 *
 * Arguments:   info        pointer to device instance data
 *      user_params pointer to buffer to hold returned params
 *
 * Return Value:    0 if success, otherwise error code
 */
static int z055_get_params(struct Z055_STRUCT   *info,  Z055_PARAMS *user_params)
{
	int err;
	if (debug_level & DEBUG_LEVEL_INFO)
		printk("%s(%d): %s\n", __FUNCTION__, __LINE__, info->device_name);

	COPY_TO_USER(err,user_params, &info->params, sizeof(Z055_PARAMS));
	if (err) {
		if ( debug_level & DEBUG_LEVEL_INFO )
			printk( "%s(%d): %s user buffer copy failed\n",
					__FUNCTION__, __LINE__, info->device_name);
		return -EFAULT;
	}

	return 0;

}   /* end of z055_get_params() */

/* z055_set_params()
 *
 *  set the serial parameters
 *
 * Arguments:
 *
 *  info        pointer to device instance data
 *  new_params  user buffer containing new serial params
 *
 * Return Value:    0 if success, otherwise error code
 */
static int z055_set_params(struct Z055_STRUCT   * info, Z055_PARAMS *new_params)
{
	unsigned long flags;
	Z055_PARAMS tmp_params;
	int err;

	if (debug_level & DEBUG_LEVEL_INFO)
		printk( "%s(%d): %s\n", __FUNCTION__, __LINE__,	info->device_name );

	COPY_FROM_USER(err, &tmp_params, new_params, sizeof(Z055_PARAMS));
	if (err) {
		if ( debug_level & DEBUG_LEVEL_INFO )
			printk( "%s(%d): %s user buffer copy failed\n",
					__FUNCTION__, __LINE__, info->device_name);
		return -EFAULT;
	}

	spin_lock_irqsave(&info->irq_spinlock,flags);
	memcpy(&info->params,&tmp_params,sizeof(Z055_PARAMS));
	spin_unlock_irqrestore(&info->irq_spinlock,flags);

	if (debug_level & DEBUG_LEVEL_INFO)
		printk( "%s(%d): %s: baud_rate = %d\n",
				__FUNCTION__, __LINE__,	info->device_name,
				info->params.baud_rate);
	z055_change_params(info);

	return 0;

}   /* end of z055_set_params() */

/* z055_get_txidle()
 *
 *  get the current transmit idle mode
 *
 * Arguments:   info        pointer to device instance data
 *      idle_mode   pointer to buffer to hold returned idle mode
 *
 * Return Value:    0 if success, otherwise error code
 */
static int z055_get_txidle(struct Z055_STRUCT   * info, int*idle_mode)
{
	int err;

	if (debug_level & DEBUG_LEVEL_INFO)
		printk( "%s(%d): %s idle = %d\n",
			 	__FUNCTION__, __LINE__, info->device_name, info->idle_mode);

	COPY_TO_USER(err,idle_mode, &info->idle_mode, sizeof(int));
	if (err) {
		if ( debug_level & DEBUG_LEVEL_INFO )
			printk( "%s(%d): %s user buffer copy failed\n",
					__FUNCTION__, __LINE__, info->device_name);
		return -EFAULT;
	}

	return 0;

}   /* end of z055_get_txidle() */

/* z055_set_txidle()    service ioctl to set transmit idle mode
 *
 * Arguments: info       pointer to device instance data
 *            idle_mode  new idle mode
 *
 * Return Value:    0 if success, otherwise error code
 */
static int z055_set_txidle(struct Z055_STRUCT *info, int idle_mode)
{
	unsigned long flags;

	if (debug_level & DEBUG_LEVEL_INFO)
		printk( "%s(%d): %s idle_mode = %d\n",
				__FUNCTION__, __LINE__, info->device_name, idle_mode );

	spin_lock_irqsave(&info->irq_spinlock,flags);
	info->idle_mode = idle_mode;
	z055_hw_set_txidle( info );
	spin_unlock_irqrestore(&info->irq_spinlock,flags);
	return 0;

}   /* end of z055_set_txidle() */

/* z055_txenable()
 *
 *  enable or disable the transmitter
 *
 * Arguments:
 *
 *  info        pointer to device instance data
 *  enable      1 = enable, 0 = disable
 *
 * Return Value:    0 if success, otherwise error code
 */
static int z055_txenable(struct Z055_STRUCT *info, int enable)
{
	unsigned long flags;

	if (debug_level & DEBUG_LEVEL_INFO)
		printk( "%s(%d): %s en = %d\n",
				__FUNCTION__, __LINE__, info->device_name, enable);

	spin_lock_irqsave(&info->irq_spinlock,flags);
	if ( enable ) {
		if ( !info->tx_enabled ) {
			z055_hw_start_transmitter(info);
		}
	} else {
		if ( info->tx_enabled )
			z055_hw_stop_transmitter(info);
	}
	spin_unlock_irqrestore(&info->irq_spinlock,flags);
	return 0;

}   /* end of z055_txenable() */

/* z055_txabort()   abort send HDLC frame
 *
 * Arguments:       info        pointer to device instance data
 * Return Value:    0 if success, otherwise error code
 */
static int z055_txabort(struct Z055_STRUCT *info)
{
	unsigned long flags;

	if (debug_level & DEBUG_LEVEL_INFO)
		printk( "%s(%d): %s\n", __FUNCTION__, __LINE__, info->device_name);

	spin_lock_irqsave(&info->irq_spinlock,flags);
	if ( info->tx_active && info->params.mode == Z055_MODE_HDLC )
	{
		Z055_OUTREG(info, Z055_HCR, Z055_INREG(info,Z055_HCR) |Z055_HCR_SENDBRK);
	}
	spin_unlock_irqrestore(&info->irq_spinlock,flags);
	return 0;

}   /* end of z055_txabort()    */

/* z055_rxenable()  enable or disable the receiver
 *
 * Arguments:       info        pointer to device instance data
 *          enable      1 = enable, 0 = disable
 * Return Value:    0 if success, otherwise error code
 */
static int z055_rxenable(struct Z055_STRUCT *   info, int enable)
{
	unsigned long flags;

	if (debug_level & DEBUG_LEVEL_INFO)
		printk( "%s(%d): %s en = %d\n",
				__FUNCTION__,__LINE__, info->device_name, enable);

	spin_lock_irqsave(&info->irq_spinlock,flags);
	if ( enable ) {
		if ( !info->rx_enabled )
			z055_hw_start_receiver(info);
	} else {
		if ( info->rx_enabled )
			z055_hw_stop_receiver(info);
	}
	spin_unlock_irqrestore(&info->irq_spinlock,flags);
	return 0;

}   /* end of z055_rxenable() */

/* z055_wait_event()        wait for specified event to occur
 *
 * Arguments:       info    pointer to device instance data
 *                  mask    pointer to bitmask of events to wait for
 * Return Value:    0   if successful and bit mask updated with
 *                      of events triggerred,
 *                      otherwise error code
 */
static int z055_wait_event(struct Z055_STRUCT *info, int *mask_ptr)
{
	unsigned long flags;
	int s;
	int rc=0;
	struct Z055_ICOUNT cprev, cnow;
	int events;
	int mask;
	struct  _input_signal_events oldsigs, newsigs;
	DECLARE_WAITQUEUE(wait, current);

	COPY_FROM_USER(rc,&mask, mask_ptr, sizeof(int));
	if (rc) {
		return  -EFAULT;
	}

	if (debug_level & DEBUG_LEVEL_INFO)
		printk( "%s(%d): %s mask = %d\n",
				__FUNCTION__, __LINE__, info->device_name, mask);

	spin_lock_irqsave(&info->irq_spinlock,flags);

	/* return immediately if state matches requested events */
	z055_hw_get_serial_signals(info);
	s = info->serial_signals;
	events = mask &
		( ((s & SerialSignal_DSR) ? Z055EVENT_DSR:0) +
		  ((s & SerialSignal_CTS) ? Z055EVENT_CTS:0) );
	if (events) {
		spin_unlock_irqrestore(&info->irq_spinlock,flags);
		goto exit;
	}

	/* save current irq counts */
	cprev = info->icount;
	oldsigs = info->input_signal_events;

	set_current_state(TASK_INTERRUPTIBLE);
	add_wait_queue(&info->event_wait_q, &wait);

	spin_unlock_irqrestore(&info->irq_spinlock,flags);


	for(;;) {
		schedule();
		if (signal_pending(current)) {
			rc = -ERESTARTSYS;
			break;
		}

		/* get current irq counts */
		spin_lock_irqsave(&info->irq_spinlock,flags);
		cnow = info->icount;
		newsigs = info->input_signal_events;
		set_current_state(TASK_INTERRUPTIBLE);
		spin_unlock_irqrestore(&info->irq_spinlock,flags);

		/* if no change, wait aborted for some reason */
		if (newsigs.dsr   == oldsigs.dsr   &&
			newsigs.cts   == oldsigs.cts ) {
			rc = -EIO;
			break;
		}

		events = mask &
			( (newsigs.dsr != oldsigs.dsr ? Z055EVENT_DSR:0) +
			  (newsigs.cts != oldsigs.cts ? Z055EVENT_CTS:0) );
		if (events)
			break;

		cprev = cnow;
		oldsigs = newsigs;
	}

	remove_wait_queue(&info->event_wait_q, &wait);
	set_current_state(TASK_RUNNING);

exit:
	if ( rc == 0 )
		PUT_USER(rc, events, mask_ptr);

	return rc;
}   /* end of z055_wait_event() */

static int modem_input_wait(struct Z055_STRUCT *info,int    arg)
{
	unsigned long flags;
	int rc;
	struct Z055_ICOUNT cprev, cnow;
	DECLARE_WAITQUEUE(wait, current);

	/* save current irq counts */
	spin_lock_irqsave(&info->irq_spinlock,flags);
	cprev = info->icount;
	add_wait_queue(&info->status_event_wait_q, &wait);
	set_current_state(TASK_INTERRUPTIBLE);
	spin_unlock_irqrestore(&info->irq_spinlock,flags);

	for(;;) {
		schedule();
		if (signal_pending(current)) {
			rc = -ERESTARTSYS;
			break;
		}

		/* get new irq counts */
		spin_lock_irqsave(&info->irq_spinlock,flags);
		cnow = info->icount;
		set_current_state(TASK_INTERRUPTIBLE);
		spin_unlock_irqrestore(&info->irq_spinlock,flags);

		/* if no change, wait aborted for some reason */
		if (cnow.dsr == cprev.dsr && cnow.cts == cprev.cts) {
			rc = -EIO;
			break;
		}

		/* check for change in caller specified modem input */
		if ((arg & TIOCM_DSR && cnow.dsr != cprev.dsr) ||
			(arg & TIOCM_CTS && cnow.cts != cprev.cts)) {
			rc = 0;
			break;
		}

		cprev = cnow;
	}
	remove_wait_queue(&info->status_event_wait_q, &wait);
	set_current_state(TASK_RUNNING);
	return rc;
} /* end of modem_input_wait */

/* z055_hw_get_modem_info()
 *
 *  Read the state of the serial control and
 *  status signals and return to caller.
 *
 * Arguments:       info    pointer to device instance data
 *          value   pointer to int to hold returned info
 *
 * Return Value:    0 if success, otherwise error code
 */
static unsigned int z055_hw_get_modem_info(struct Z055_STRUCT * info)
{
	unsigned int result = 0;
	unsigned long flags;

	spin_lock_irqsave(&info->irq_spinlock,flags);
	z055_hw_get_serial_signals(info);
	spin_unlock_irqrestore(&info->irq_spinlock,flags);

	result = ((info->serial_signals & SerialSignal_RTS) ? TIOCM_RTS:0) +
		((info->serial_signals & SerialSignal_DTR) ? TIOCM_DTR:0) +
		((info->serial_signals & SerialSignal_DSR) ? TIOCM_DSR:0) +
		((info->serial_signals & SerialSignal_CTS) ? TIOCM_CTS:0);

	if (debug_level & DEBUG_LEVEL_INFO)
		printk( "%s(%d): %s value=%08X\n",
			 	__FUNCTION__, __LINE__, info->device_name, result );

	return result;
}   /* end of get_modem_info() */

/* z055_hw_set_modem_info()
 *
 *  Set the state of the modem control signals (DTR/RTS)
 *
 * Arguments:
 *
 *  info    pointer to device instance data
 *  cmd signal command: TIOCMBIS = set bit TIOCMBIC = clear bit
 *      TIOCMSET = set/clear signal values
 *  set     bit mask for signals to set
 *  clear   bitmask for signals to reset
 *
 * Return Value:    0 if success, otherwise error code
 */
static int z055_hw_set_modem_info(struct Z055_STRUCT * info,
									 unsigned int set,
									 unsigned int clear)
{
	unsigned long flags;

	if (debug_level & DEBUG_LEVEL_INFO)
		printk( "%s(%d):%s (set = %x, clear = %x)\n",
				__FUNCTION__, __LINE__, info->device_name, set, clear);

	if (set & TIOCM_RTS)
		info->serial_signals |= SerialSignal_RTS;
	if (set & TIOCM_DTR)
		info->serial_signals |= SerialSignal_DTR;
	if (clear & TIOCM_RTS)
		info->serial_signals &= ~SerialSignal_RTS;
	if (clear & TIOCM_DTR)
		info->serial_signals &= ~SerialSignal_DTR;

	spin_lock_irqsave(&info->irq_spinlock,flags);
	z055_hw_set_serial_signals(info);
	spin_unlock_irqrestore(&info->irq_spinlock,flags);

	return 0;
} /* z055_hw_set_modem_info() */

/* return the state of the serial control and status signals
 */
static int tiocmget(struct tty_struct *tty)
{
	return(z055_hw_get_modem_info((struct Z055_STRUCT *)tty->driver_data));
}

/* set modem control signals (DTR/RTS)
 */
static int tiocmset(struct tty_struct *tty, unsigned int set, unsigned int clear)
{
	return z055_hw_set_modem_info((struct Z055_STRUCT *)tty->driver_data,
									 set, clear);
}

/* z055_break()     Set or clear transmit break condition
 *
 * Arguments:       tty     pointer to tty instance data
 *          break_state -1=set break condition, 0=clear
 * Return Value:    None
 */
static int  z055_break(struct tty_struct *tty, int break_state)
{
	struct Z055_STRUCT *info = (struct Z055_STRUCT *)tty->driver_data;
	unsigned long flags;

	if (debug_level & DEBUG_LEVEL_INFO)
		printk( "%s(%d): %s break = %d\n",
			 	__FUNCTION__, __LINE__, info->device_name, break_state);

	if (z055_paranoia_check(info, tty->name,    "z055_break"))
		return -ENODEV;

	spin_lock_irqsave(&info->irq_spinlock,flags);
	if (break_state == -1)
		Z055_OUTREG( info, Z055_HCR,
					 Z055_INREG( info, Z055_HCR ) | Z055_HCR_SENDBRK );
	else
		Z055_OUTREG( info, Z055_HCR,
					 Z055_INREG( info, Z055_HCR ) & ~Z055_HCR_SENDBRK );
	spin_unlock_irqrestore(&info->irq_spinlock,flags);
	return 0;
}   /* end of z055_break() */

/* z055_ioctl() Service an IOCTL request
 *
 * Arguments:
 *
 *  tty pointer to tty instance data
 *  file    pointer to associated file object for device
 *  cmd IOCTL command code
 *  arg command argument/context
 *
 * Return Value:    0 if success, otherwise error code
 */
static int z055_ioctl(struct tty_struct *tty, unsigned int cmd, unsigned long arg)
{
	struct Z055_STRUCT *info = tty->driver_data;

	if (debug_level & DEBUG_LEVEL_INFO)
		printk( "%s(%d): %s cmd=%08X\n",
				__FUNCTION__, __LINE__, info->device_name, cmd );

	if (z055_paranoia_check(info, tty->name,    "z055_ioctl"))
		return -ENODEV;

	if ((cmd != TIOCGSERIAL) && (cmd != TIOCSSERIAL) &&
		(cmd != TIOCMIWAIT) && (cmd != TIOCGICOUNT)) {
		if (tty->flags & (1 << TTY_IO_ERROR))
			return -EIO;
	}

	return z055_ioctl_common(info, cmd, arg);
}

static int z055_ioctl_common(struct Z055_STRUCT *info,
					  unsigned int cmd,
					  unsigned long arg)
{
	int error;
	struct Z055_ICOUNT cnow;    /* kernel counter temps */
	struct serial_icounter_struct *p_cuser; /* user space */
	unsigned long flags;

	if (debug_level & DEBUG_LEVEL_INFO)
		printk( "%s(%d): %s cmd=%08X\n",
				__FUNCTION__, __LINE__, info->device_name, cmd );

	switch (cmd) {
		case Z055_IOCGPARAMS:
			return z055_get_params(info,(Z055_PARAMS *)arg);
		case Z055_IOCSPARAMS:
			return z055_set_params(info,(Z055_PARAMS *)arg);
		case Z055_IOCGTXIDLE:
			return z055_get_txidle(info,(int*)arg);
		case Z055_IOCSTXIDLE:
			return z055_set_txidle(info,(int)arg);
		case Z055_IOCTXENABLE:
			return z055_txenable(info,(int)arg);
		case Z055_IOCRXENABLE:
			return z055_rxenable(info,(int)arg);
		case Z055_IOCTXABORT:
			return z055_txabort(info);
		case Z055_IOCGSTATS:
			return z055_get_stats(info,(struct Z055_ICOUNT*)arg);
		case Z055_IOCWAITEVENT:
			return z055_wait_event(info,(int*)arg);
		case TIOCMIWAIT:
			return modem_input_wait(info,(int)arg);

		/*
		 * Get counter of input serial line interrupts (DCD,RI,DSR,CTS)
		 * Return: write counters to the user passed counter struct
		 * NB: both 1->0 and 0->1 transitions are counted
		 */
		case TIOCGICOUNT:
			spin_lock_irqsave(&info->irq_spinlock,flags);
			cnow = info->icount;
			spin_unlock_irqrestore(&info->irq_spinlock,flags);
			p_cuser = (struct serial_icounter_struct *) arg;
			PUT_USER(error,cnow.cts, &p_cuser->cts);
			if (error) return error;
			PUT_USER(error,cnow.dsr, &p_cuser->dsr);
			if (error) return error;
			/* no async mode supported => no more values to pass */
			return 0;
		default:
			return -ENOIOCTLCMD;
	}
	return 0;
}


static long z055_compat_ioctl(struct tty_struct *tty,
			 unsigned int cmd, unsigned long arg)
{
	int rc = -ENOIOCTLCMD;
	return rc;
}

/* z055_set_termios()
 *
 *  Set new termios settings
 *
 * Arguments:
 *
 *  tty     pointer to tty structure
 *  termios     pointer to buffer to hold returned old termios
 *
 * Return Value:        None
 */
static void z055_set_termios(struct tty_struct *tty, struct ktermios *old_termios)
{
	struct Z055_STRUCT *info    = (struct Z055_STRUCT *)tty->driver_data;
	unsigned long flags;

	if (debug_level & DEBUG_LEVEL_INFO)
		printk( "%s(%d): %s",
				__FUNCTION__,__LINE__, tty->driver->name);

	/* just return if nothing has changed */
	if ((tty_cflags(tty) == old_termios->c_cflag)
		&& (RELEVANT_IFLAG(tty_cflags(tty))
		== RELEVANT_IFLAG(old_termios->c_iflag)))
		return;

	z055_change_params(info);

	/* Handle transition to B0 status */
	if (old_termios->c_cflag & CBAUD &&
		!(tty_cflags(tty) & CBAUD)) {
		info->serial_signals &= ~(SerialSignal_RTS + SerialSignal_DTR);
		spin_lock_irqsave(&info->irq_spinlock,flags);
		z055_hw_set_serial_signals(info);
		spin_unlock_irqrestore(&info->irq_spinlock,flags);
	}

	/* Handle transition away from B0 status */
	if (!(old_termios->c_cflag & CBAUD) &&
		tty_cflags(tty) & CBAUD) {
		info->serial_signals |= SerialSignal_DTR;
		if (!(tty_cflags(tty) & CRTSCTS) ||
			!test_bit(TTY_THROTTLED, &tty->flags)) {
			info->serial_signals |= SerialSignal_RTS;
		}
		spin_lock_irqsave(&info->irq_spinlock,flags);
		z055_hw_set_serial_signals(info);
		spin_unlock_irqrestore(&info->irq_spinlock,flags);
	}

	/* Handle turning off CRTSCTS */
	if (old_termios->c_cflag & CRTSCTS &&
		!(tty_cflags(tty) & CRTSCTS)) {
		tty->hw_stopped = 0;
		z055_start(tty);
	}

}   /* end of z055_set_termios()    */

/* z055_close()
 *
 *  Called when port is closed. Wait for remaining data to be
 *  sent. Disable port and free resources.
 *
 * Arguments:
 *
 *  tty pointer to open tty structure
 *  filp    pointer to open file object
 *
 * Return Value:    None
 */
static void z055_close(struct tty_struct    *tty, struct file * filp)
{
	struct Z055_STRUCT *    info = (struct Z055_STRUCT *)tty->driver_data;

	if (z055_paranoia_check(info, tty->name,    "z055_close"))
		return;

	if (debug_level & DEBUG_LEVEL_INFO)
		printk( "%s(%d): %s entry, count=%d\n",
				__FUNCTION__, __LINE__, info->device_name, Z055_STRUCT_ref_count(info));

	if (!Z055_STRUCT_ref_count(info))
		return;

	if (tty_hung_up_p(filp))
		goto cleanup;

	if ((tty->count == 1) && (Z055_STRUCT_ref_count(info) != 1)) {
		/*
		 * tty->count is 1 and the tty structure will be freed.
		 * info->count should be one in this case.
		 * if it's not, correct it so that the port is shutdown.
		 */
		printk("z055_close: bad refcount; tty->count    is 1, "
			   "info->count is %d\n", Z055_STRUCT_ref_count(info));
		Z055_STRUCT_set_ref_count(info, 1);
	}

	Z055_STRUCT_dec_ref_count(info);

	/* if at least one open remaining, leave hardware active */
	if (Z055_STRUCT_ref_count(info))
		goto cleanup;

	/* set tty->closing to notify line discipline to
	 * only process XON/XOFF characters. Only the N_TTY
	 * discipline appears to use this (ppp does not).
	 */
	tty->closing = 1;

	/* wait for transmit data to clear all layers */

	if (Z055_STRUCT_get_closing_wait(info) != ASYNC_CLOSING_WAIT_NONE) {
		if (debug_level & DEBUG_LEVEL_INFO)
			printk( "%s(%d): %s calling tty_wait_until_sent\n",
					__FUNCTION__, __LINE__, info->device_name );
		tty_wait_until_sent(tty, Z055_STRUCT_get_closing_wait(info));
	}

	if (tty_port_initialized(&info->port))
		z055_wait_until_sent(tty, info->timeout);

	if (tty->driver->ops->flush_buffer)
		tty->driver->ops->flush_buffer(tty);

	if (tty->ldisc->ops->flush_buffer)
		tty->ldisc->ops->flush_buffer(tty);

	shutdown(info);

	tty->closing = 0;
	Z055_STRUCT_set_tty(info, NULL);

	if (Z055_STRUCT_blocked_open(info)) {
		if (Z055_STRUCT_get_close_delay(info)) {
			set_current_state(TASK_INTERRUPTIBLE);
			schedule_timeout(Z055_STRUCT_get_close_delay(info));
		}
		wake_up_interruptible(&Z055_STRUCT_open_wait_q(info));
	}

	tty_port_set_active(&info->port, 0);

cleanup:
	if (debug_level & DEBUG_LEVEL_INFO)
		printk( "%s(%d): %s exit, count=%d\n", __FUNCTION__, __LINE__,
				tty->driver->name,
				Z055_STRUCT_ref_count(info));

}   /* end of z055_close() */

/* z055_wait_until_sent()
 *
 *  Wait until the transmitter is empty.
 *
 * Arguments:
 *
 *  tty         pointer to tty info structure
 *  timeout     time to wait for send completion
 *
 * Return Value:    None
 */
static void z055_wait_until_sent(struct tty_struct *tty, int timeout)
{
	struct Z055_STRUCT *info = (struct Z055_STRUCT *)tty->driver_data;
	unsigned long orig_jiffies, char_time;

	if (!info )
		return;

	if (debug_level & DEBUG_LEVEL_INFO)
		printk( "%s(%d): %s entry\n",
			 	__FUNCTION__, __LINE__, info->device_name );

	if (z055_paranoia_check(info, tty->name,    "z055_wait_until_sent"))
		return;

	if (!tty_port_initialized(&info->port))
		goto exit;

	orig_jiffies = jiffies;

	/* Set check interval to 1/5 of estimated time to
	 * send a character, and make it at least 1. The check
	 * interval should also be less than the timeout.
	 * Note: use tight timings here to satisfy the NIST-PCTS.
	 */

	if ( info->params.baud_rate ) {
			char_time = info->timeout/(32 * 5);
		if (!char_time)
			char_time++;
	} else
		char_time = 1;

	if (timeout)
		char_time = MIN(char_time, timeout);

	if ( info->params.mode == Z055_MODE_HDLC )    {
		while ( info->tx_active ) {
			set_current_state(TASK_INTERRUPTIBLE);
			schedule_timeout(char_time);
			if (signal_pending(current))
				break;
			if (timeout && time_after(jiffies, orig_jiffies + timeout))
				break;
		}
	}

exit:
	if (debug_level & DEBUG_LEVEL_INFO)
		printk("%s(%d): %s exit\n", __FUNCTION__, __LINE__, info->device_name );

}   /* end of z055_wait_until_sent()    */

/* z055_hangup()
 *
 *  Called by tty_hangup() when a hangup is signaled.
 *  This is the same as to closing all open files for the port.
 *
 * Arguments:       tty pointer to associated tty object
 * Return Value:    None
 */
static void z055_hangup(struct tty_struct *tty)
{
	struct Z055_STRUCT *    info = (struct Z055_STRUCT *)tty->driver_data;

	if (debug_level & DEBUG_LEVEL_INFO)
		printk("%s(%d): %s\n", __FUNCTION__, __LINE__, info->device_name );

	if (z055_paranoia_check(info, tty->name,    "z055_hangup"))
		return;

	z055_flush_buffer(tty);
	shutdown(info);

	Z055_STRUCT_set_ref_count(info, 0);
	tty_port_set_active(&info->port, 0);
	Z055_STRUCT_set_tty(info, NULL);

	wake_up_interruptible(&Z055_STRUCT_open_wait_q(info));

}   /* end of z055_hangup() */

/* block_til_ready()
 *
 *  Block the current process until the specified port
 *  is ready to be opened.
 *
 * Arguments:
 *
 *  tty     pointer to tty info structure
 *  filp        pointer to open file object
 *  info        pointer to device instance data
 *
 * Return Value:    0 if success, otherwise error code
 */
static int block_til_ready(struct tty_struct *tty, struct file * filp,
			   struct Z055_STRUCT *info)
{
	DECLARE_WAITQUEUE(wait, current);
	int     retval;
	int     do_clocal = 0;
#ifndef RHEL_7_3_514
	int extra_count = 0;
#endif
	unsigned long   flags;

	if (debug_level & DEBUG_LEVEL_INFO)
		printk("%s(%d): on %s\n",
			 __FUNCTION__, __LINE__,
			tty->driver->name
		 );
	if (filp->f_flags & O_NONBLOCK || tty->flags & (1 << TTY_IO_ERROR)){
		/* nonblock mode is set or port is not enabled */
		tty_port_set_active(&info->port, 1);
		return 0;
	}

	if (tty_cflags(tty) & CLOCAL)
		do_clocal = 1;

	/* Wait for carrier detect and the line to become
	 * free (i.e., not in use by the callout).  While we are in
	 * this loop, info->count is dropped by one, so that
	 * z055_close() knows when to free things.  We restore it upon
	 * exit, either normal or abnormal.
	 */

	retval = 0;
	add_wait_queue(&Z055_STRUCT_open_wait_q(info), &wait);

	if (debug_level & DEBUG_LEVEL_INFO)
		printk("%s(%d): before block on %s count=%d\n",
				__FUNCTION__, __LINE__,
				tty->driver->name,
				Z055_STRUCT_ref_count(info) );

	spin_lock_irqsave(&info->irq_spinlock, flags);
#ifndef RHEL_7_3_514
	if (!tty_hung_up_p(filp)) {
		extra_count = 1;
		Z055_STRUCT_dec_ref_count(info);
	}
#else
	Z055_STRUCT_dec_ref_count(info);
#endif
	spin_unlock_irqrestore(&info->irq_spinlock, flags);
	Z055_STRUCT_inc_blocked_open(info);

	while (1) {
		if ((tty_cflags(tty) & CBAUD)) {
			spin_lock_irqsave(&info->irq_spinlock,flags);
			info->serial_signals |= SerialSignal_RTS + SerialSignal_DTR;
			z055_hw_set_serial_signals(info);
			spin_unlock_irqrestore(&info->irq_spinlock,flags);
		}

		set_current_state(TASK_INTERRUPTIBLE);

		if (tty_hung_up_p(filp) || !tty_port_initialized(&info->port)){
			retval = (Z055_STRUCT_flags(info) & ASYNC_HUP_NOTIFY) ?
					-EAGAIN : -ERESTARTSYS;
			break;
		}

		spin_lock_irqsave(&info->irq_spinlock,flags);
		z055_hw_get_serial_signals(info);
		spin_unlock_irqrestore(&info->irq_spinlock,flags);

		if (do_clocal)
			break;

		if (signal_pending(current)) {
			retval = -ERESTARTSYS;
			break;
		}

		if (debug_level & DEBUG_LEVEL_INFO)
			printk( "%s(%d): blocking on %s count=%d\n",
					__FUNCTION__, __LINE__, tty->driver->name, Z055_STRUCT_ref_count(info) );

		schedule();
	}

	set_current_state(TASK_RUNNING);
	remove_wait_queue(&Z055_STRUCT_open_wait_q(info), &wait);

#ifndef RHEL_7_3_514
	if (extra_count)
		Z055_STRUCT_inc_ref_count(info);
#else
	if (!tty_hung_up_p(filp))
		Z055_STRUCT_inc_ref_count(info);
#endif

	Z055_STRUCT_dec_blocked_open(info);

	if (debug_level & DEBUG_LEVEL_INFO)
		printk( "%s(%d): after blocking on %s count=%d\n",
				__FUNCTION__, __LINE__,
				tty->driver->name,
				Z055_STRUCT_ref_count(info) );

	if (!retval)
		tty_port_set_active(&info->port, 1);

	return retval;

}   /* end of block_til_ready() */


static int z055_tty_install(struct tty_driver *driver, struct tty_struct *tty)
{
	struct Z055_STRUCT *info;
	int line;
	/* find device instance with matching line number */
	info = G_z055_device_list;

	/* verify range of specified line number */
	line = tty->index;

	while(info && info->line != line) {
		info = info->next_device;
	}

	if (!info) {
		printk( "%s(%d):%s: tty line #%d not found\n",
				__FUNCTION__, __LINE__,G_driver_name, line);
		return -ENODEV;
	}

	if (info->init_error) {
		printk( "%s(%d): %s init error=%d\n",
				__FUNCTION__, __LINE__, info->device_name, info->init_error);
		return -ENODEV;
	}

	tty->driver_data = info;

<<<<<<< HEAD
#if LINUX_VERSION_CODE < VERSION(3,7,0)
	return 0;
#else
=======
	printk( "tty_port_install\n");
>>>>>>> 7fc7e2ad
	return tty_port_install(&info->port, driver, tty);
}

/* z055_open()
 *
 *  Called when a port is opened.  Init and enable port.
 *  Perform serial-specific initialization for the tty structure.
 *
 * Arguments:       tty pointer to tty info structure
 *          filp    associated file pointer
 *
 * Return Value:    0 if success, otherwise error code
 */
static int z055_open(struct tty_struct *tty, struct file * filp)
{
	struct Z055_STRUCT  *info;
	int             retval, line;
	unsigned long   page;

	/* verify range of specified line number */
	line = tty->index;
	if ((line < 0) || (line >= G_z055_device_count))    {
		printk( "%s(%d): invalid line #%d.\n",
				__FUNCTION__, __LINE__, line);
		return -ENODEV;
	}

	/* find the info structure for the specified line */
	info = G_z055_device_list;
	while(info && info->line != line) {
		info = info->next_device;
	}

	if (z055_paranoia_check(info, tty->name,    "z055_open"))
		return -ENODEV;

	tty->driver_data = info;
	Z055_STRUCT_set_tty(info, tty);

	if (debug_level & DEBUG_LEVEL_INFO)
		printk( "%s(%d): %s, old ref count = %d\n",
				__FUNCTION__, __LINE__,
				tty->driver->name,
				Z055_STRUCT_ref_count(info));

	if (!G_tmp_buf) {
		page = get_zeroed_page(GFP_KERNEL);
		if (!page) {
			retval = -ENOMEM;
			goto cleanup;
		}
		if (G_tmp_buf)
			free_page(page);
		else
			G_tmp_buf = (unsigned char *) page;
	}

	Z055_STRUCT_inc_ref_count(info);

	if (Z055_STRUCT_ref_count(info) == 1) {
		/* 1st open on this device, init hardware */
		retval = startup(info);
		if (retval < 0)
			goto cleanup;
	}

	retval = block_til_ready(tty, filp, info);
	if (retval) {
		if (debug_level & DEBUG_LEVEL_INFO)
			printk( "%s(%d):block_til_ready(%s) returned %d\n",
				 	__FUNCTION__, __LINE__, info->device_name, retval);
		goto cleanup;
	}

	if (debug_level & DEBUG_LEVEL_INFO)
		printk( "%s(%d): %s success\n",
			 	__FUNCTION__, __LINE__, info->device_name);
	retval = 0;

cleanup:
	if (retval) {
		if (tty->count == 1)
			Z055_STRUCT_set_tty(info, NULL); /* tty layer will release tty struct */
		if(Z055_STRUCT_ref_count(info))
			Z055_STRUCT_dec_ref_count(info);
	}

	return retval;

}   /* end of z055_open() */

/*
 * /proc fs routines....
 */
static inline void line_info(struct seq_file *m, struct Z055_STRUCT *info)
{
	char stat_buf[30];
	unsigned long flags;

	if (debug_level & DEBUG_LEVEL_INFO)
		printk( "%s(%d): %s\n",
			 	__FUNCTION__, __LINE__, info->device_name);

	if (info->bus_type == Z055_BUS_TYPE_PCI)    {
		if( !info->ma_base ) {
			seq_printf( m, "%s: Device not opened yet ==> "
								"no ressources claimed\n",
						   info->device_name);
		}
		seq_printf( m, "%s: PCI ma_base:%04X irq:%d\n",
					info->device_name, info->ma_base + info->ma_offs, info->irq);
	}

	/* output current serial signal states */
	spin_lock_irqsave(&info->irq_spinlock,flags);
	z055_hw_get_serial_signals(info);
	spin_unlock_irqrestore(&info->irq_spinlock,flags);

	stat_buf[0] = 0;
	stat_buf[1] = 0;
	if (info->serial_signals & SerialSignal_RTS)
		strcat(stat_buf, "|RTS");
	if (info->serial_signals & SerialSignal_CTS)
		strcat(stat_buf, "|CTS");
	if (info->serial_signals & SerialSignal_DTR)
		strcat(stat_buf, "|DTR");
	if (info->serial_signals & SerialSignal_DSR)
		strcat(stat_buf, "|DSR");

	if (info->params.mode == Z055_MODE_HDLC ) {
		seq_printf( m, " HDLC txok:%d rxok:%d",
				info->icount.txok, info->icount.rxok);
		if (info->icount.rxrcst)
			seq_printf( m, " rxrcst:%d", info->icount.rxrcst);
		if (info->icount.rxlong)
			seq_printf( m, " rxlong:%d", info->icount.rxlong);
		if (info->icount.rxbover)
			seq_printf( m, " rxbover:%d", info->icount.rxbover);
		if (info->icount.rxcrc)
			seq_printf( m, " rxcrc:%d", info->icount.rxcrc);
		if (info->icount.rxcrc)
			seq_printf( m, " rxabort:%d", info->icount.rxabort);
	}
	/* Append serial signal status to end */
	seq_printf( m, " %s\n", stat_buf+1);

	spin_lock_irqsave(&info->irq_spinlock,flags);
	{
		u16 hcr		= Z055_INREG( info, Z055_HCR );
		u16 cdr		= Z055_INREG( info, Z055_CDR );
		u16 acr		= Z055_INREG( info, Z055_ACR );
		u16 amr		= Z055_INREG( info, Z055_AMR );
		u16 bcl		= Z055_INREG( info, Z055_BCL );
		u16 bch		= Z055_INREG( info, Z055_BCH );
		u16 bcr		= Z055_INREG( info, Z055_BCR );
		u16 ier		= Z055_INREG( info, Z055_IER );
		u16 irqr	= Z055_INREG( info, Z055_IRQR );
		u16 hscr 	= Z055_INREG( info, Z055_HSCR );
		u16 hssr	= Z055_INREG( info, Z055_HSSR );
		u16 txszr	= Z055_INREG( info, Z055_TXSZR );
		u16 rxszr	= Z055_INREG( info, Z055_RXSZR );
		seq_printf( m, "hcr  =%04X cdr =%04X acr  =%04X amr=%04X\n"
								 "bcl  =%04X bch =%04X bcr  =%04X\n"
								 "ier  =%04X irqr=%04X hscr =%04X hssr=%04X\n"
								 "txszr= %04X          rxszr=%04X\n",
						hcr, cdr, acr, amr, bcl, bch, bcr,
						ier, irqr, hscr, hssr, txszr, rxszr );
	}
	seq_printf( m, "txactive=%d bh_req=%d  bh_run=%d   pending_bh=%x\n",
					info->tx_active,info->bh_requested,info->bh_running,
					info->pending_bh);

	spin_unlock_irqrestore(&info->irq_spinlock,flags);

}   /* end of line_info() */

/* Called to print information about devices
 */
static int z055_proc_show(struct seq_file *m, void *v)
{
	struct Z055_STRUCT *info;

	seq_puts(m, "z055_hdlc driver\n");

	info = G_z055_device_list;
	while( info ) {
		line_info(m, info);
		info = info->next_device;
	}
	return 0;
}

#if LINUX_VERSION_CODE < VERSION(4,18,0)
static int z055_proc_open(struct inode *inode, struct file *file)
{
	return single_open(file, z055_proc_show, NULL);
}

static const struct file_operations z055_proc_fops = {
	.owner		= THIS_MODULE,
	.open		= z055_proc_open,
	.read		= seq_read,
	.llseek		= seq_lseek,
	.release	= single_release,
};
#endif // linux version < 4.18

/*
 * z055_alloc_rtxbuffer_memory()
 *
 *  Allocate a buffer large enough to hold max_frame_size. This buffer
 *  is used to pass an assembled frame to the line discipline.
 *
 * Arguments:
 *
 *  info        pointer to device instance data
 *
 * Return Value:    0 if success, otherwise -ENOMEM
 */
static int z055_alloc_rtxbuffer_memory( struct Z055_STRUCT *info,
								 struct RXTX_BUFFER_QUEUE_S *queue)
{
	struct RXTX_BUFFER_S *qEnt;
	u8 *datap;
	u32 i;
	if ( debug_level & DEBUG_LEVEL_INFO )
		printk( "%s(%d): %s allocating %d rx/tx buffers of 0x%x bytes\n",
				__FUNCTION__, __LINE__,
				info->device_name, queue->num_buffers, info->max_frame_size);

	/* allocate new queue */
	/*  _________________________________________________________________
	 * |1|2|3|.|.|.|.| | |  1  |  2  |  3  |  .  |  .  |  .  |     |     |
	 * | queue structure |              queue frame data                 |
	 * |_________________|_______________________________________________| */
	queue->buffer_start = kmalloc( queue->num_buffers *
							(info->max_frame_size+sizeof(struct RXTX_BUFFER_S)),
						 	GFP_KERNEL );
	if ( queue->buffer_start == NULL )
		return -ENOMEM;

	/* init queue entries to 0, data buffers not initialized */
	memset(queue->buffer_start, 0,
		   queue->num_buffers*(sizeof(struct RXTX_BUFFER_S)));

	qEnt = queue->get_buffer = queue->put_buffer = (struct RXTX_BUFFER_S*)queue->buffer_start;
	/* queue data entries start at end of queue structure entries */
	datap = (u8 *)(qEnt + queue->num_buffers*sizeof(struct RXTX_BUFFER_S));

	/* init queue */
	for(i = 1; i < queue->num_buffers; i++){
		queue->get_buffer->status = 0x0000;
		queue->get_buffer->buffer = datap;
		queue->get_buffer->next = ++qEnt;
		queue->get_buffer = queue->get_buffer->next;
		datap += info->max_frame_size;
	}
	/* init last, make queue wrap around; queue empty ==> last points to first*/
	queue->get_buffer->status = 0x0000;
	queue->get_buffer->buffer = datap;
	queue->get_buffer->next = queue->put_buffer;
	queue->get_buffer = queue->get_buffer->next;

	if ( debug_level & DEBUG_LEVEL_INFO )
		for(i = 0; i < queue->num_buffers; i++){
			printk( "%s(%d): buf %d; addr=0x%08x; next=0x%08x; data=0x%08x;\n",
        	   		__FUNCTION__, __LINE__, i,
           			queue->get_buffer, queue->get_buffer->next,
           			queue->get_buffer->buffer);
			queue->get_buffer = queue->get_buffer->next;
		}
	return 0;

}   /* end of z055_alloc_rtxbuffer_memory() */

/*
 * z055_free_rtxbuffer_memory()
 *
 *
 * Arguments:
 *
 *  info        pointer to device instance data
 *
 * Return Value:    None
 */
static void z055_free_rtxbuffer_memory( struct Z055_STRUCT *info,
								 struct RXTX_BUFFER_QUEUE_S *queue)
{
	if ( queue->buffer_start )
		kfree(queue->buffer_start);

	queue->buffer_start = NULL;

}   /* end of z055_free_rtxbuffer_memory() */

static int z055_claim_resources(struct Z055_STRUCT *info)
{
#ifdef MAC_MEM_MAPPED
	if ( debug_level & DEBUG_LEVEL_INFO )
		printk( "%s(%d): %s: memory mapped, phys_base: 0x%08x size: 0x%08x\n",
				__FUNCTION__, __LINE__, info->device_name,
				info->phys_base, info->phys_addr_size);

	if (request_mem_region(info->phys_base,info->phys_addr_size,"men_z055") == NULL) {
		printk( "%s(%d): mem addr conflict device %s Addr=%p, size=%p\n",
				__FUNCTION__, __LINE__, info->device_name, info->phys_base,info->phys_addr_size);
		goto errout;
	}
	info->addr_requested = 1;

#if LINUX_VERSION_CODE >= KERNEL_VERSION(5,5,0)
	info->ma_base = ioremap(info->phys_base, info->phys_addr_size);
#else
	info->ma_base = ioremap_nocache(info->phys_base, info->phys_addr_size);
#endif

	if (!info->ma_base) {
		printk( "%s(%d): Can't map shared memory on device %s MemAddr=%08X\n",
				__FUNCTION__, __LINE__, info->device_name, info->phys_base );
		goto errout;
	}

	if ( debug_level & DEBUG_LEVEL_INFO )
		printk( "%s(%d): %s: memory mapped to ma_base: 0x%08x ma_offs: 0x%08x\n",
				__FUNCTION__, __LINE__, info->device_name,
				info->ma_base, info->ma_offs);

#else
/* Access I/O Mapped space */
	if ( debug_level & DEBUG_LEVEL_INFO )
		printk( "%s(%d): %s: IO-mapped, phys_base: 0x%08x size: 0x%08x\n",
				__FUNCTION__, __LINE__, info->device_name,
				info->phys_base, info->phys_addr_size);

	if (request_region(info->phys_base,info->phys_addr_size,"men_z055") == NULL) {
		printk( "%s(%d): I/O address conflict on device %s Addr=%08X\n",
				__FUNCTION__, __LINE__, info->device_name, info->phys_base);
		return -ENODEV;
	}
	ma_base = info->phys_base;
	info->addr_requested    = 1;

#endif
	if ( request_irq(info->irq,z055_interrupt,info->irq_flags,
		info->device_name, info ) < 0 ) {
		printk( "%s(%d): Can't request interrupt on device %s IRQ=%d\n",
				__FUNCTION__, __LINE__, info->device_name, info->irq );
		goto errout;
	}
	info->irq_requested = 1;

	if ( z055_alloc_rtxbuffer_memory( info, &info->rx_buffer_q ) ) {
		printk( "%s(%d): Can't allocate buffers for device %s\n",
				__FUNCTION__, __LINE__, info->device_name, info->irq );
		goto errout;
	}

	return 0;
errout:
	z055_release_resources(info);
	return -ENODEV;

}   /* end of z055_claim_resources()    */

static void z055_release_resources(struct Z055_STRUCT *info)
{
	if ( debug_level & DEBUG_LEVEL_INFO )
		printk( "%s(%d): %s entry\n", __FUNCTION__, __LINE__, info->device_name);

	if ( info->irq_requested ) {
		free_irq(info->irq, info);
		info->irq_requested = 0;
	}
	z055_free_rtxbuffer_memory( info, &info->rx_buffer_q );

	if ( info->addr_requested ) {
#ifdef MAC_MEM_MAPPED
		release_mem_region(info->phys_base,info->phys_addr_size);
		if (info->ma_base){
			iounmap(info->ma_base);
			info->ma_base = 0;
		}
#else
		release_region(info->phys_base,info->phys_addr_size);
#endif
		info->addr_requested    = 0;
	}

	if ( debug_level & DEBUG_LEVEL_INFO )
		printk( "%s(%d): %s exit\n",
				__FUNCTION__, __LINE__, info->device_name );

}   /* end of z055_release_resources() */

/* z055_add_device()
 *
 *  Add the specified device instance data structure to the
 *  global linked list of devices and increment the device count.
 *
 * Arguments:       info    pointer to device instance data
 * Return Value:    None
 */
static void z055_add_device( struct    Z055_STRUCT *info )
{
	info->next_device = NULL;
	info->line = G_z055_device_count;
	sprintf(info->device_name,"ttyTH%d",info->line);

	/* get parameters passed to driver */
	if (info->line < Z055_MAX_DEVICES) {
		if (maxframe[info->line]) {
			info->max_frame_size = maxframe[info->line];
			/* buffers have to be passed 32 bit aligned to hw */
			if( info->max_frame_size & 0x3 )
				info->max_frame_size = (info->max_frame_size & ~0x3 ) + 4;
		}

		if (num_rxbufs[info->line]) {
			info->rx_buffer_q.num_buffers = num_rxbufs[info->line];
			if (info->rx_buffer_q.num_buffers < 1)
				info->rx_buffer_q.num_buffers = 1;
			else if (info->rx_buffer_q.num_buffers > Z055_MAX_BUFFERS)
				info->rx_buffer_q.num_buffers = Z055_MAX_BUFFERS;
		}
	}

	G_z055_device_count++;

	if ( !G_z055_device_list    )
		G_z055_device_list =    info;
	else {
		struct Z055_STRUCT *current_dev = G_z055_device_list;
		while( current_dev->next_device )
			current_dev = current_dev->next_device;
		current_dev->next_device = info;
	}

	if ( info->max_frame_size < 0x200 )
		info->max_frame_size = 0x200;
	else if ( info->max_frame_size > HDLC_MAX_FRAME_SIZE )
		info->max_frame_size = HDLC_MAX_FRAME_SIZE;

	if ( info->bus_type == Z055_BUS_TYPE_PCI    ) {
			printk( "z055 HDLC %s: phys_base=%04X IRQ=%d MaxFrameSize=%u\n",
			info->device_name, info->phys_base, info->irq,
			info->max_frame_size );
	}

}   /* end of z055_add_device() */

/* z055_allocate_device()
 *
 *  Allocate and initialize a device instance structure
 *
 * Arguments:       none
 * Return Value:    pointer to Z055_STRUCT if success, otherwise    NULL
 */
struct Z055_STRUCT* z055_allocate_device()
{
	struct Z055_STRUCT *info;

	info = kmalloc(sizeof(struct Z055_STRUCT),GFP_KERNEL);

	if (!info) {
		printk("Error can't allocate device instance data\n");
	} else {
		memset(info, 0, sizeof(struct Z055_STRUCT));
		info->magic = Z055_HDLC_MAGIC;
		INIT_WORK(&info->task, z055_bh_handler);
		info->max_frame_size = HDLC_MAX_FRAME_SIZE;
		Z055_STRUCT_set_close_delay(info, 5*HZ/10);
		Z055_STRUCT_set_closing_wait(info,30*HZ);

		tty_port_init(&info->port);
		init_waitqueue_head(&info->status_event_wait_q);
		init_waitqueue_head(&info->event_wait_q);
		spin_lock_init(&info->irq_spinlock);
		memcpy(&info->params,&G_default_params,sizeof(Z055_PARAMS));
		info->idle_mode = Z055_IDLE_FLAG;
		info->rx_buffer_q.num_buffers = 5;
		info->ma_base = 0;
	}

	return info;

}   /* end of z055_allocate_device()*/

static struct tty_operations ops = {
	.install = z055_tty_install,
	.tiocmget = tiocmget,
	.tiocmset = tiocmset,
	.open = z055_open,
	.close = z055_close,
	.write = z055_write,
	.put_char = z055_put_char,
	.flush_chars = z055_flush_chars,
	.write_room = z055_write_room,
	.chars_in_buffer = z055_chars_in_buffer,
	.flush_buffer = z055_flush_buffer,
	.ioctl = z055_ioctl,
	.compat_ioctl = z055_compat_ioctl,
	.throttle = z055_throttle,
	.unthrottle = z055_unthrottle,
	.send_xchar = z055_send_xchar,
	.break_ctl = z055_break,
	.wait_until_sent = z055_wait_until_sent,
	.set_termios = z055_set_termios,
	.stop = z055_stop,
	.start = z055_start,
	.hangup = z055_hangup,
#if LINUX_VERSION_CODE < VERSION(4,18,0)
	.proc_fops = &z055_proc_fops,
#else
	.proc_show = z055_proc_show,
#endif
};

/*
 * perform tty device initialization
 */
int z055_init_tty(void);
int z055_init_tty()
{
	if ( debug_level & DEBUG_LEVEL_INFO )
		printk( "%s(%d)\n", __FUNCTION__, __LINE__   );

	G_serial_driver = tty_alloc_driver(G_z055_device_count, 0);
	if (!G_serial_driver)
		return -ENOMEM;
	G_serial_driver->owner = THIS_MODULE;

	G_serial_driver->driver_name = "men_lx_z055";
	G_serial_driver->name = "ttyTH";
	G_serial_driver->major = ttymajor;
	G_serial_driver->minor_start = 64;
	G_serial_driver->type = TTY_DRIVER_TYPE_SERIAL;
	G_serial_driver->subtype = SERIAL_TYPE_NORMAL;
	G_serial_driver->init_termios = tty_std_termios;
	G_serial_driver->init_termios.c_cflag = B9600 | CS8 | CREAD | HUPCL | CLOCAL;
	G_serial_driver->init_termios.c_ispeed = 9600;
	G_serial_driver->init_termios.c_ospeed = 9600;
	G_serial_driver->flags = TTY_DRIVER_REAL_RAW;
	tty_set_operations(G_serial_driver, &ops);
	if (tty_register_driver(G_serial_driver) < 0)
		printk( "%s(%d): Couldn't register serial driver\n",
				__FUNCTION__, __LINE__);

	printk("%s %s, tty major#%d\n",
		G_driver_name, IdentString,
		G_serial_driver->major);

	return 0;
} /* end of z055_init_tty */


/* z055_init()
 *
 *  Driver initialization entry point.
 *
 * Arguments:   None
 * Return Value:    0 if success, otherwise error code
 */
int __init z055_init(void)
{
	int rc;

	if (debug_level & DEBUG_LEVEL_INFO)
		printk( "%s(%d)\n", __FUNCTION__, __LINE__ );

	printk("%s %s\n", G_driver_name, IdentString);

	if( !men_chameleon_register_driver( &G_driver ) )
		return -ENODEV;
	if ( !G_z055_device_list    ) {
		printk( "%s(%d): No Chameleon devices with z055 modules found.\n",
				__FUNCTION__, __LINE__);
		return -ENODEV;
	}
	if ((rc = z055_init_tty()))
		return rc;

	return 0;
}

static int __init z055_hdlc_init(void)
{
/* Uncomment this to kernel debug module.
 * z055_get_text_ptr() leaves the .text address in eax
 * which can be used with add-symbol-file with gdb.
 */
	if (break_on_load) {
		z055_get_text_ptr();
		BREAKPOINT();
	}

	return z055_init();
}

static void __exit z055_hdlc_exit(void)
{
	int rc;
	struct Z055_STRUCT *info;
	struct Z055_STRUCT *tmp;

	printk( "%s(%d): Unloading %s: %s\n",
			__FUNCTION__, __LINE__, G_driver_name,  IdentString);

	printk( "%s(%d): %s %s\n",
			__FUNCTION__, __LINE__,
			G_serial_driver->driver_name, G_serial_driver->name);

#if LINUX_VERSION_CODE < KERNEL_VERSION(5,14,0)
	if ((rc = tty_unregister_driver(G_serial_driver)))
		printk( "%s(%d): failed to unregister tty driver err=%d\n",
				__FUNCTION__, __LINE__, rc);
#else
	tty_unregister_driver(G_serial_driver);
#endif

	printk("%s(%d)\n", __FUNCTION__, __LINE__);
	tty_driver_kref_put(G_serial_driver);
	printk("%s(%d)\n", __FUNCTION__, __LINE__);

	info = G_z055_device_list;
	while(info) {
		z055_release_resources(info);
		tmp = info;
		info = info->next_device;
		kfree(tmp);
	}
	printk("%s(%d)\n", __FUNCTION__, __LINE__);

	if (G_tmp_buf) {
		free_page((unsigned long) G_tmp_buf);
		G_tmp_buf = NULL;
	}
	printk("%s(%d)\n", __FUNCTION__, __LINE__);

	men_chameleon_unregister_driver( &G_driver );
	printk("%s(%d)\n", __FUNCTION__, __LINE__);


}

module_init(z055_hdlc_init);
module_exit(z055_hdlc_exit);


/* z055_hw_set_sdlc_mode()
 *
 *    Set up the adapter for SDLC communications.
 *
 * Arguments:       info    pointer to device instance data
 * Return Value:    NONE
 */
static void z055_hw_set_sdlc_mode( struct Z055_STRUCT *info )
{
	u16 RegValue;

	if ( debug_level & DEBUG_LEVEL_INFO )
		printk( "%s(%d): %s\n",
				__FUNCTION__, __LINE__, info->device_name);

	/* Coding Register (CDR) */
	switch ( info->params.encoding ) {
	case HDLC_ENCODING_NRZI:            RegValue = Z055_CDR_NRZI;       break;
	case HDLC_ENCODING_MANCHESTER:      RegValue = Z055_CDR_MAN;        break;
	case HDLC_ENCODING_MANCHESTER_NRZI: RegValue = Z055_CDR_NRZI_MAN;   break;
	case HDLC_ENCODING_NRZI_S:          RegValue = Z055_CDR_NRZS;       break;
	default:                            RegValue = Z055_CDR_NRZ;        break;
	}
	Z055_OUTREG( info, Z055_CDR, RegValue );

	/* HDLC Control Register (HCR) */
	RegValue = 0;
	if ( info->params.flags & HDLC_FLAG_ADDRCMP )
	{
		/* set up receive address filtering */
		Z055_OUTREG( info, Z055_ACR, (info->params.comp_broadc << 8) +
									 info->params.comp_addr);
		Z055_OUTREG( info, Z055_AMR, (info->params.addr_mask << 8) +
									 info->params.broadc_mask);
		RegValue |= Z055_HCR_ADDRCMPEN;
	}
	if ( info->params.flags & HDLC_FLAG_FOUR_START_FLAGS )
	{
		RegValue |= Z055_HCR_U4STRTFLGS;
	} else {
		RegValue &= ~Z055_HCR_U4STRTFLGS;
	}
	if ( info->params.crc_mode & HDLC_CRC_PRESET )
	{
		RegValue |= Z055_HCR_CRCPRS;
	}
	if ( info->params.crc_mode & HDLC_CRC_INV )
	{
		RegValue |= Z055_HCR_CRCINV;
	}
	if ( info->params.crc_mode & HDLC_CRC_CCITT )
	{
		RegValue |= Z055_HCR_CRCCCITT;
	}
	Z055_OUTREG( info, Z055_HCR, RegValue );


	/* Interrupt Enable Register (IER) */
	z055_hw_EnableInterrupts( info, Z055_IER_TXBOVREN +
									Z055_IER_TXBEPYEN +
									Z055_IER_RXABRTEN +
									Z055_IER_RXBFLEN   );

	/* Unlatch all Rx status bits and clear Rx status IRQ Pending */
	z055_hw_ClearIrqPendingBits( info,  Z055_IRQR_RXINV +
										Z055_IRQR_RXABRT +
										Z055_IRQR_RXFCSE +
										Z055_IRQR_RXRCST +
										Z055_IRQR_RXBOVR +
										Z055_IRQR_RXBFL +
										Z055_IRQR_TXBOVR +
										Z055_IRQR_TXBEPY );


	z055_hw_set_txidle( info );


	/* Baud rate Generator Control Register (BCR) */

	RegValue = 0;

	if ( info->params.flags & HDLC_FLAG_TXC_TRANSP ) {
		RegValue |= Z055_BCR_CLKTRANSEN;    /* Send Tx Clock on Interface */
		if( info->params.flags  & HDLC_FLAG_TXC_RTSPIN )
			RegValue |= Z055_BCR_CLKPIN;    /* Send Tx Clock on DTR pin */
			/* else send on DTR pin */
	}
	Z055_OUTREG( info, Z055_BCR, RegValue );

	/* enable Master Interrupt Enable bit (MIE) */
	z055_hw_EnableMasterIrqBit( info );

	z055_hw_stop_transmitter(info);
	z055_hw_stop_receiver(info);
}   /* end of z055_hw_set_sdlc_mode() */

/* z055_hw_enable_loopback()
 *
 * Set the z055 for internal loopback mode.
 * The TxCLK and RxCLK signals are generated from the BRG and
 * the TxD is looped back to the RxD internally.
 *
 * Arguments:       info    pointer to device instance data
 *                  enable  1 = enable loopback, 0 = disable
 * Return Value:    None
 */
static void z055_hw_enable_loopback(struct Z055_STRUCT *info, int enable)
{

	if ( debug_level & DEBUG_LEVEL_INFO )
		printk( "%s(%d): %s (en=%d)\n",
				__FUNCTION__, __LINE__, info->device_name, enable);

	if (enable) {
		/* Write 16-bit Time Constant for BRG0 */
		/* use baud_rate if available, otherwise use 9600 for diagnostics */
		if (info->params.baud_rate) {
			z055_hw_enable_brgen(info, info->params.baud_rate);
		} else
			z055_hw_enable_brgen(info, 9600);

		/* HDLC Control Register (HCR) */
		Z055_OUTREG(info, Z055_HCR, Z055_INREG(info, Z055_HCR) | Z055_HCR_LOOPB);

		/* set Internal Data loopback mode */
		info->loopback_bits = 0x300;
	} else {
		/* enable external TXD output */
		/* HDLC Control Register (HCR) */
		Z055_OUTREG(info, Z055_HCR, Z055_INREG(info,Z055_HCR) & ~Z055_HCR_LOOPB);
		/* clear Internal Data loopback mode */
		info->loopback_bits = 0;
	}
}   /* end of z055_hw_enable_loopback() */

/* z055_hw_enable_brgen()
 *
 * Enable the BR Generator clock output at the specified frequency.
 *
 * Arguments:
 *
 *  info        pointer to device extension
 *  data_rate   data rate of clock in bits per second
 *
 * Return Value:    None
 */
static void z055_hw_enable_brgen( struct Z055_STRUCT *info, u32 data_rate )
{
	u32 XtalSpeed;
	u32 Tc;

	if ( debug_level & DEBUG_LEVEL_INFO )
		printk( "%s(%d): %s data_rate = %d\n",
				__FUNCTION__, __LINE__, info->device_name, data_rate);

	if ( data_rate ) {
		XtalSpeed = SYSTEM_CLOCK_FREQUENCY;


		/* Tc = (Xtal/Speed) - 1 */
		/* If twice the remainder of (Xtal/Speed) is greater than Speed */
		/* then rounding up gives a more precise time constant. Instead */
		/* of rounding up and then subtracting 1 we just don't subtract */
		/* the one in this case. */

		Tc = (u32)(XtalSpeed/data_rate);
		if ( !(((XtalSpeed % data_rate)  * 2) / data_rate) )
			Tc--;

		/* Write 2x 16-bit  Time Constant for BRG */
		Z055_OUTREG( info, Z055_BCL, (u16)( Tc & 0x0000FFFF) );
		Z055_OUTREG( info, Z055_BCH, (u16)((Tc & 0xFFFF0000) >> 16) );

		/* Baud Rate Generator Control Register (BCR) */
		Z055_OUTREG(info, Z055_BCR, Z055_INREG(info, Z055_BCR) | Z055_BCR_BRGEN);

	} else {
		/* data rate == 0 so turn off BRG */
		Z055_OUTREG(info, Z055_BCR, Z055_INREG(info,Z055_BCR) & ~Z055_BCR_BRGEN);
	}

}   /* end of z055_hw_enable_brgen()    */

/* z055_hw_stop_receiver()
 *
 *  Disable receiver
 *
 * Arguments:       info    pointer to device instance data
 * Return Value:    None
 */
static void z055_hw_stop_receiver( struct Z055_STRUCT *info )
{
	if (debug_level & DEBUG_LEVEL_ISR)
		printk("%s(%d): %s\n", __FUNCTION__, __LINE__, info->device_name );

	z055_hw_ClearIrqPendingBits( info,  Z055_IRQR_RXINV +
										Z055_IRQR_RXABRT +
										Z055_IRQR_RXFCSE +
										Z055_IRQR_RXRCST +
										Z055_IRQR_RXBOVR +
										Z055_IRQR_RXBFL );
	z055_hw_DisableInterrupts( info, Z055_IER_RXINVEN   +
									 Z055_IER_RXABRTEN +
									 Z055_IER_RXFCSEEN +
									 Z055_IER_RXRCSTEN +
									 Z055_IER_RXBOVREN +
									 Z055_IER_RXBFLEN   );
	z055_hw_EnableReceiver( info, DISABLE_UNCONDITIONAL );

	info->rx_enabled = 0;
	info->rx_overflow = 0;
	info->rx_rcc_underrun = 0;

}   /* end of z055_hw_stop_receiver() */

/* z055_hw_start_receiver()
 *
 *  Enable the receiver
 *
 * Arguments:       info    pointer to device instance data
 * Return Value:    None
 */
static void z055_hw_start_receiver( struct Z055_STRUCT *info    )
{
	if (debug_level & DEBUG_LEVEL_ISR)
		printk( "%s(%d): %s\n",
				__FUNCTION__, __LINE__, info->device_name );

	z055_reset_rx_buffers( info );
	z055_hw_stop_receiver( info );

	if ( info->params.mode == Z055_MODE_HDLC    ) {

		z055_hw_ClearIrqPendingBits( info,  Z055_IRQR_RXINV  +
											Z055_IRQR_RXABRT +
											Z055_IRQR_RXFCSE +
											Z055_IRQR_RXRCST +
											Z055_IRQR_RXBOVR +
											Z055_IRQR_RXBFL );
		z055_hw_EnableInterrupts( info, Z055_IER_RXINVEN  +
										Z055_IER_RXABRTEN +
										Z055_IER_RXFCSEEN +
//										Z055_IER_RXRCSTEN +
										Z055_IER_RXBOVREN +
										Z055_IER_RXBFLEN );

		z055_hw_EnableReceiver( info, ENABLE_UNCONDITIONAL );
	}

	info->rx_enabled = 1;

}   /* end of z055_hw_start_receiver() */

/* z055_hw_start_transmitter()
 *
 *  Enable the transmitter and send a transmit frame if
 *  one is loaded in the DMA buffers.
 *
 * Arguments:       info    pointer to device instance data
 * Return Value:    None
 */
static void z055_hw_start_transmitter( struct Z055_STRUCT *info )
{
	if (debug_level & DEBUG_LEVEL_ISR)
		printk( "%s(%d): %s\n",
				__FUNCTION__, __LINE__, info->device_name );

	if ( info->xmit_cnt ) {

		/* If auto RTS enabled and RTS is inactive, then assert */
		/* RTS and set a flag indicating that the driver should */
		/* negate RTS when the transmission completes. */

		info->drop_rts_on_tx_done = 0;

		z055_hw_ClearIrqPendingBits( info,  Z055_IRQR_TXBOVR +
											Z055_IRQR_TXBEPY );
		z055_hw_EnableInterrupts( info, Z055_IER_TXBOVREN +
										Z055_IER_TXBEPYEN );

		z055_hw_EnableTransmitter(info,ENABLE_UNCONDITIONAL);

		info->tx_active = 1;

		info->tx_timer.expires = jiffies + jiffies_from_ms(5000);
		add_timer(&info->tx_timer);

	}
}   /* end of z055_hw_start_transmitter() */

/* z055_hw_stop_transmitter()
 *
 *  Stops the transmitter and DMA
 *
 * Arguments:       info    pointer to device isntance data
 * Return Value:    None
 */
static void z055_hw_stop_transmitter( struct Z055_STRUCT   *info )
{
	if (debug_level & DEBUG_LEVEL_ISR)
		printk( "%s(%d): %s\n",
				__FUNCTION__, __LINE__,  info->device_name );

	del_timer(&info->tx_timer);

	z055_hw_ClearIrqPendingBits( info,  Z055_IRQR_TXBOVR +
										Z055_IRQR_TXBEPY );
	z055_hw_DisableInterrupts( info, Z055_IER_TXBOVREN +
									 Z055_IER_TXBEPYEN );

	z055_hw_EnableTransmitter( info, DISABLE_UNCONDITIONAL );

	info->tx_enabled = 0;
	info->tx_active  = 0;

}   /* end of z055_hw_stop_transmitter()    */

/* z055_hw_reset()
 *
 *  Reset the adapter to a known state and prepare it for further use.
 *
 * Arguments:       info    pointer to device instance data
 * Return Value:    None
*/
static void z055_hw_reset( struct Z055_STRUCT *info )
{
	if ( info->bus_type == Z055_BUS_TYPE_PCI    ) {
		int i;
		u32 readval;

		/* Set BIT31 of HDLC Control Register, is reset by FPGA */

		Z055_OUTREG( info, Z055_HCR, Z055_HCR_SWRST );

		/*
		 * wait a few ns to be safe
		 */
		for(i=0;i<10;i++)
			readval = Z055_INREG( info, Z055_ACR );

	}

	info->mbre_bit = 0;
	info->loopback_bits = 0;
	info->z055_hw_idle_mode = HDLC_FLAG_TXIDLE_FLAGS;
	info->hcr_value = 0;
	info->cmr_value = 0;

	/* set some registers here */

}   /* end of z055_hw_reset() */

/* z055_hw_set_sync_mode()  Programs the Z055 for SDLC communications.
 *
 * Arguments:       info    pointer to adapter info structure
 * Return Value:    None
 */
static void z055_hw_set_sync_mode( struct Z055_STRUCT *info )
{
	z055_hw_set_sdlc_mode( info );

	z055_hw_enable_brgen(info, info->params.baud_rate);

	if (Z055_STRUCT_flags(info) & HDLC_FLAG_HDLC_LOOPBACK)
		z055_hw_enable_loopback(info,1);

}   /* end of z055_set_sync_mode() */

/* z055_hw_set_txidle() Set the HDLC idle mode for the transmitter.
 *
 * Arguments:       info    pointer to device instance data
 * Return Value:    None
 */
static void z055_hw_set_txidle(    struct Z055_STRUCT *info    )
{
	u16 hw_idle_mode =  Z055_HCR_TXIDLE;

	/* Map API idle mode to z055 register bits */

	switch( info->idle_mode ){
	case HDLC_FLAG_TXIDLE_FLAGS:
		hw_idle_mode =  0;
		break;
	case HDLC_FLAG_TXIDLE_MARK:
		hw_idle_mode =  Z055_HCR_TXIDLE;
		break;
	}

	Z055_OUTREG( info, Z055_HCR,
				 (Z055_INREG(info, Z055_HCR) & ~Z055_HCR_TXIDLE) | hw_idle_mode);
}   /* end of z055_hw_set_txidle() */

/* z055_hw_get_serial_signals()
 *
 *  Query the adapter for the state of the V24 status (input) signals.
 *
 * Arguments:       info    pointer to device instance data
 * Return Value:    None
 */
static void z055_hw_get_serial_signals( struct Z055_STRUCT *info )
{
	u16 status;

	/* clear all serial signals except DTR and RTS */
	info->serial_signals &= SerialSignal_DTR + SerialSignal_RTS;

	/* Read the Handshake Status register (Z055_HSSR) to get */
	/* the V24 status signals. */

	status = Z055_INREG( info, Z055_HSSR );

	/* set serial signal bits to reflect Z055_HSSR */

	if ( status & Z055_HSSR_CTS )
		info->serial_signals |= SerialSignal_CTS;

	if ( status & Z055_HSSR_DSR )
		info->serial_signals |= SerialSignal_DSR;

}   /* end of z055_hw_get_serial_signals() */

/* z055_hw_set_serial_signals()
 *
 *  Set the state of DTR and RTS based on contents of
 *  serial_signals member of device extension.
 *
 * Arguments:       info    pointer to device instance data
 * Return Value:    None
 */
static void z055_hw_set_serial_signals(    struct Z055_STRUCT *info    )
{
	u16 Control;
	unsigned char V24Out = info->serial_signals;

	/* get the current value of the Handshake Control register (HSCR) */

	Control = Z055_INREG( info, Z055_HSCR );

	if ( V24Out & SerialSignal_RTS )
		Control |= Z055_HSCR_RTS;
	else
		Control &= ~(Z055_HSCR_RTS);

	if ( V24Out & SerialSignal_DTR )
		Control |= Z055_HSCR_DTR;
	else
		Control &= ~(Z055_HSCR_DTR);

	if ( info->params.half_duplex == HDLC_HALF_DUPLEX )
		Control |= Z055_HSCR_HDX;
	else
		Control &= ~(Z055_HSCR_HDX);

	Z055_OUTREG( info, Z055_HSCR, Control );

}   /* end of z055_hw_set_serial_signals() */

/*
 * z055_reset_rx_buffers()
 *
 *  Set the count for all receive buffers to 0
 *  and set the current buffer to the first buffer. This effectively
 *  makes all buffers free and discards any data in buffers.
 *
 * Arguments:       info    pointer to device instance data
 * Return Value:    None
 */
static void z055_reset_rx_buffers( struct Z055_STRUCT *info )
{
	unsigned int i;

	for ( i = 0; i < info->rx_buffer_q.num_buffers; i++ ) {
		info->rx_buffer_q.get_buffer->ccount = 0;
		info->rx_buffer_q.get_buffer->status = 0;
		info->rx_buffer_q.get_buffer = info->rx_buffer_q.get_buffer->next;
	}

	info->rx_buffer_q.buffers_used = 0;
	info->rx_buffer_q.get_buffer = info->rx_buffer_q.put_buffer;

}   /* end of z055_reset_rx_buffers() */

/* z055_load_tx_buffer()
 *
 *  Load the adapters transmit buffer with the specified data.
 *
 * Arguments:
 *
 *  info        pointer to device extension
 *  Buffer      pointer to buffer containing frame to load
 *  BufferSize  size in bytes of frame in Buffer
 *
 * Return Value:    None
 */
static void z055_load_tx_buffer(struct Z055_STRUCT *info,
						 const char *buffer,
	 					 unsigned int bufferSize)
{
	unsigned short copyCount = 0;
	if ( debug_level & DEBUG_LEVEL_DATA ){
		printk( "%s(%d): %s: size=0x%04x;\n",
				__FUNCTION__, __LINE__,  info->device_name , bufferSize);
		z055_trace_block(info, buffer, MIN(bufferSize+2,info->max_frame_size), 1);
	}

	/* begin loading the frame in the adapters tx buffer */
	/* Copy frame data from source buffer to the adapters buffers. */
	/* always copy full 32bit words. */
 	if( bufferSize & 0x3 )
		copyCount = ( bufferSize & ~0x3 ) + 4;
	else
		copyCount = bufferSize;

	Z055_OUTTX(info, 0, copyCount, buffer);

	/* set TXSZR register */
	Z055_OUTREG( info, Z055_TXSZR, bufferSize );

}   /* end of z055_load_tx_buffer() */

/*
 * z055_register_test()
 *
 *  Performs a register test of the 16C32.
 *
 * Arguments:       info    pointer to device instance data
 * Return Value:        TRUE if test passed, otherwise FALSE
 */
static BOOLEAN z055_register_test( struct Z055_STRUCT *info )
{
	static unsigned short BitPatterns[] =
		{0x0000, 0xffff, 0xaaaa, 0x5555, 0x1234, 0x6969, 0x9696, 0x0f0f, 0x0000};
	static unsigned int Patterncount = sizeof(BitPatterns)/sizeof(unsigned short);
	unsigned int i;
	BOOLEAN rc = TRUE;
	unsigned long flags;

	spin_lock_irqsave(&info->irq_spinlock,flags);
	z055_hw_reset(info);

	/* Verify the reset state of some registers. */

	if ( (Z055_INREG( info, Z055_HCR ) != 0) ||
		 (Z055_INREG( info, Z055_IER ) != 0) ||
		 (Z055_INREG( info, Z055_ACR ) != 0) ||
		 (Z055_INREG( info, Z055_AMR ) != 0)   ){
		rc = FALSE;
	}

	if ( rc == TRUE ){
		/* Write bit patterns to various registers but do it out of */
		/* sync, then read back and verify values. */

		for ( i = 0 ; i < Patterncount ; i++ ) {
			Z055_OUTREG(    info, Z055_BCL,     BitPatterns[i] );
			Z055_OUTREG(    info, Z055_BCH,     BitPatterns[(i+1)%Patterncount] );
			Z055_OUTREG(    info, Z055_TXSZR,   BitPatterns[(i+2)%Patterncount] );

			if ( (Z055_INREG( info, Z055_BCL )   != BitPatterns[i]) ||
				 (Z055_INREG( info, Z055_BCH )   != BitPatterns[(i+1)%Patterncount]) ||
				 (Z055_INREG( info, Z055_TXSZR ) != BitPatterns[(i+2)%Patterncount])   ){
				rc = FALSE;
				break;
			}
		}
	}

	z055_hw_reset(info);
	spin_unlock_irqrestore(&info->irq_spinlock,flags);

	return rc;
}   /* end of z055_register_test() */

/* z055_adapter_test()
 *
 *  Perform the register test.
 *
 * Arguments:       info    pointer to device instance data
 * Return Value:    0 if success, otherwise -ENODEV
 */
static int z055_adapter_test( struct Z055_STRUCT   *info )
{
	if ( debug_level & DEBUG_LEVEL_INFO )
		printk( "%s(%d):Testing device %s\n",
				__FUNCTION__, __LINE__, info->device_name );


	if ( !z055_register_test( info )    ) {
		info->init_error = DiagStatus_AddressFailure;
		printk( "%s(%d): Register test failure for device %s Addr=0x%08X\n",
				__FUNCTION__, __LINE__, info->device_name,
				info->ma_base + info->ma_offs );
		return -ENODEV;
	}

	if ( debug_level & DEBUG_LEVEL_INFO )
		printk( "%s(%d):device %s passed diagnostics\n",
				__FUNCTION__, __LINE__, info->device_name );

	return 0;

}   /* end of z055_adapter_test() */

static void z055_trace_block(struct Z055_STRUCT *info, const char* data, int count, int xmit)
{
	int i;
	int linecount;
	if (xmit)
		printk("%s tx data:\n",info->device_name);
	else
		printk("%s rx data:\n",info->device_name);

	while(count) {
		if (count > 16)
			linecount = 16;
		else
			linecount = count;

		for(i=0;i<linecount;i++)
			printk("%02X ",(unsigned char)data[i]);
		for(;i<17;i++)
		printk("   ");
		for(i=0;i<linecount;i++) {
			if (data[i]>=040 && data[i]<=0176)
				printk("%c",data[i]);
			else
				printk(".");
		}
		printk("\n");

		data  += linecount;
		count -= linecount;
	}
}   /* end of z055_trace_block()    */

/* z055_tx_timeout()
 *
 *  called when HDLC frame times out
 *  update stats and do tx completion processing
 *
 * Arguments:   context     pointer to device instance data
 * Return Value:    None
 */

#if LINUX_VERSION_CODE < VERSION(4,15,0)
static void z055_tx_timeout(unsigned long context)
{
	struct Z055_STRUCT *info = (struct Z055_STRUCT*)context;
#else
static void z055_tx_timeout(struct timer_list *t)
{
	struct Z055_STRUCT *info = from_timer(info, t, tx_timer);
#endif
	unsigned long flags;

	if ( debug_level & DEBUG_LEVEL_INFO )
		printk( "%s(%d): %s\n", __FUNCTION__, __LINE__, info->device_name);
	if(info->tx_active &&
	   (info->params.mode == Z055_MODE_HDLC) ) {
		info->icount.txtimeout++;
	}
	spin_lock_irqsave(&info->irq_spinlock,flags);
	info->tx_active = 0;
	info->xmit_cnt = info->xmit_head = info->xmit_tail = 0;

	spin_unlock_irqrestore(&info->irq_spinlock,flags);

	z055_bh_transmit(info);

}   /* end of z055_tx_timeout() */

static int z055_init_one (CHAMELEON_UNIT_T *chu)
{
	struct Z055_STRUCT *info;
	int ioMapped = 0;
	if (debug_level & DEBUG_LEVEL_INFO)
		printk( "%s(%d)\n", __FUNCTION__, __LINE__ );

	if (!(info = z055_allocate_device())) {
		printk("can't allocate device instance data.\n");
		return -EIO;
	}

	chu->driver_data = info;

	/* Copy user configuration info to device instance data */

	info->phys_base = (U_INT32_OR_64)(chu->phys);
	info->irq = chu->pdev->irq;

	info->bus_type = Z055_BUS_TYPE_PCI;
	info->phys_addr_size = Z055_ADDR_SIZE;
	info->irq_flags = IRQF_SHARED;

	/*--- are we io-mapped ? ---*/
	ioMapped = pci_resource_flags( chu->pdev, chu->bar ) & IORESOURCE_IO;

#ifdef MAC_MEM_MAPPED
	if( ioMapped ) {
		printk( "*** ERROR *** BAR is IO mapped but driver is compiled"
				" for mem mapped access\n");
		return -ENODEV;
	}
	/* Because veremap only works on page boundaries we must map
	 * a larger area than is actually implemented for the LCR
	 * memory range. We map a full page starting at the page boundary.
	 */
	info->ma_offs = info->phys_base & (PAGE_SIZE-1);
	info->phys_base &= ~(PAGE_SIZE-1);
	info->phys_addr_size = ((Z055_ADDR_SIZE / PAGE_SIZE)) * PAGE_SIZE;

	/* in case the size is not multiple PAGE_SIZE get sufficient space */
	if( 0 != (Z055_ADDR_SIZE % PAGE_SIZE) ) {
		info->phys_addr_size += PAGE_SIZE;
	}

#else
	if( !ioMapped ) {
		printk( "*** ERROR *** BAR is mem mapped but driver is compiled"
				" for IO mapped access\n");
		return -ENODEV;
	}
	info->ma_offs = 0;
#endif

	z055_add_device(info);

	return 0;
}

static int z055_remove_one (CHAMELEON_UNIT_T *chu)
{
	return 0;
}
<|MERGE_RESOLUTION|>--- conflicted
+++ resolved
@@ -2304,13 +2304,7 @@
 
 	tty->driver_data = info;
 
-<<<<<<< HEAD
-#if LINUX_VERSION_CODE < VERSION(3,7,0)
-	return 0;
-#else
-=======
 	printk( "tty_port_install\n");
->>>>>>> 7fc7e2ad
 	return tty_port_install(&info->port, driver, tty);
 }
 
